/*
 *  Copyright (C) 2020-2023 GReD
 *
 * This program is free software; you can redistribute it and/or modify it under
 * the terms of the GNU General Public License as published by the Free Software
 * Foundation; either version 2 of the License, or (at your option) any later
 * version.
 *
 * This program is distributed in the hope that it will be useful, but WITHOUT
 * ANY WARRANTY; without even the implied warranty of MERCHANTABILITY or FITNESS
 * FOR A PARTICULAR PURPOSE. See the GNU General Public License for more details.
 *
 * You should have received a copy of the GNU General Public License along with
 * this program; if not, write to the Free Software Foundation, Inc., 51 Franklin
 * Street, Fifth Floor, Boston, MA 02110-1301, USA.
 */

package fr.igred.omero.util;


import fr.igred.omero.BasicTest;
<<<<<<< HEAD
import fr.igred.omero.ObjectWrapper;
import fr.igred.omero.annotations.AnnotationList;
import fr.igred.omero.annotations.FileAnnotationWrapper;
import fr.igred.omero.annotations.MapAnnotationWrapper;
import fr.igred.omero.annotations.RatingAnnotationWrapper;
import fr.igred.omero.annotations.TagAnnotationWrapper;
import fr.igred.omero.annotations.TextualAnnotationWrapper;
import fr.igred.omero.meta.ExperimenterWrapper;
import fr.igred.omero.meta.GroupWrapper;
import fr.igred.omero.core.PlaneInfoWrapper;
import fr.igred.omero.core.ChannelWrapper;
import fr.igred.omero.containers.DatasetWrapper;
import fr.igred.omero.containers.FolderWrapper;
import fr.igred.omero.core.ImageWrapper;
import fr.igred.omero.core.PixelsWrapper;
import fr.igred.omero.roi.ROI;
import fr.igred.omero.screen.PlateAcquisitionWrapper;
import fr.igred.omero.screen.PlateWrapper;
import fr.igred.omero.containers.ProjectWrapper;
import fr.igred.omero.screen.ScreenWrapper;
import fr.igred.omero.screen.WellSampleWrapper;
import fr.igred.omero.screen.WellWrapper;
import fr.igred.omero.roi.EllipseWrapper;
import fr.igred.omero.roi.LineWrapper;
import fr.igred.omero.roi.MaskWrapper;
import fr.igred.omero.roi.PointWrapper;
import fr.igred.omero.roi.PolygonWrapper;
import fr.igred.omero.roi.PolylineWrapper;
import fr.igred.omero.roi.RectangleWrapper;
import fr.igred.omero.roi.TextWrapper;
=======
import fr.igred.omero.RemoteObject;
import fr.igred.omero.annotations.FileAnnotation;
import fr.igred.omero.annotations.MapAnnotation;
import fr.igred.omero.annotations.RatingAnnotation;
import fr.igred.omero.annotations.TagAnnotation;
import fr.igred.omero.annotations.TextualAnnotation;
import fr.igred.omero.containers.Folder;
import fr.igred.omero.containers.Project;
import fr.igred.omero.core.Channel;
import fr.igred.omero.core.Image;
import fr.igred.omero.core.PlaneInfo;
import fr.igred.omero.meta.Experimenter;
import fr.igred.omero.meta.Group;
import fr.igred.omero.containers.Dataset;
import fr.igred.omero.core.Pixels;
import fr.igred.omero.roi.Line;
import fr.igred.omero.roi.Mask;
import fr.igred.omero.roi.Polygon;
import fr.igred.omero.roi.ROI;
import fr.igred.omero.roi.Rectangle;
import fr.igred.omero.roi.Text;
import fr.igred.omero.screen.PlateAcquisition;
import fr.igred.omero.screen.Plate;
import fr.igred.omero.screen.Screen;
import fr.igred.omero.screen.WellSample;
import fr.igred.omero.screen.Well;
import fr.igred.omero.roi.Ellipse;
import fr.igred.omero.roi.Point;
import fr.igred.omero.roi.Polyline;
>>>>>>> 824b102e
import omero.gateway.model.AnnotationData;
import omero.gateway.model.ChannelData;
import omero.gateway.model.DataObject;
import omero.gateway.model.DatasetData;
import omero.gateway.model.EllipseData;
import omero.gateway.model.ExperimenterData;
import omero.gateway.model.FileAnnotationData;
import omero.gateway.model.FolderData;
import omero.gateway.model.GroupData;
import omero.gateway.model.ImageData;
import omero.gateway.model.LineData;
import omero.gateway.model.MapAnnotationData;
import omero.gateway.model.MaskData;
import omero.gateway.model.PixelsData;
import omero.gateway.model.PlaneInfoData;
import omero.gateway.model.PlateAcquisitionData;
import omero.gateway.model.PlateData;
import omero.gateway.model.PointData;
import omero.gateway.model.PolygonData;
import omero.gateway.model.PolylineData;
import omero.gateway.model.ProjectData;
import omero.gateway.model.ROIData;
import omero.gateway.model.RatingAnnotationData;
import omero.gateway.model.RectangleData;
import omero.gateway.model.ScreenData;
import omero.gateway.model.ShapeData;
import omero.gateway.model.TagAnnotationData;
import omero.gateway.model.TextData;
import omero.gateway.model.TextualAnnotationData;
import omero.gateway.model.WellData;
import omero.gateway.model.WellSampleData;
import omero.model.CommentAnnotationI;
import omero.model.FileAnnotationI;
import omero.model.RectangleI;
import omero.model.TagAnnotationI;
import org.junit.jupiter.api.Test;
import org.junit.jupiter.params.ParameterizedTest;
import org.junit.jupiter.params.provider.Arguments;
import org.junit.jupiter.params.provider.MethodSource;

import java.util.stream.Stream;

import static org.junit.jupiter.api.Assertions.assertSame;
import static org.junit.jupiter.api.Assertions.assertThrows;
import static org.junit.jupiter.api.Named.named;
import static org.junit.jupiter.params.provider.Arguments.arguments;


@SuppressWarnings({"OverlyCoupledMethod", "OverlyCoupledClass"})
class WrapperTest extends BasicTest {

    private static Stream<Arguments> classes() {
        return Stream.of(
                /* These first classes do not have a default constructor. */
<<<<<<< HEAD
                //arguments(named("ChannelData", ChannelData.class, ChannelWrapper.class),
                //arguments(named("FileAnnotationData", FileAnnotationData.class, FileAnnotationWrapper.class),
                //arguments(named("TagAnnotationData", TagAnnotationData.class, TagAnnotationWrapper.class),
                //arguments(named("TextualAnnotationData", TextualAnnotationData.class), TextualAnnotationWrapper.class),
                arguments(named("RatingAnnotationData", RatingAnnotationData.class), RatingAnnotationWrapper.class),
                arguments(named("MapAnnotationData", MapAnnotationData.class), MapAnnotationWrapper.class),
                arguments(named("ProjectData", ProjectData.class), ProjectWrapper.class),
                arguments(named("DatasetData", DatasetData.class), DatasetWrapper.class),
                arguments(named("ImageData", ImageData.class), ImageWrapper.class),
                arguments(named("ScreenData", ScreenData.class), ScreenWrapper.class),
                arguments(named("PlateData", PlateData.class), PlateWrapper.class),
                arguments(named("PlateAcquisitionData", PlateAcquisitionData.class), PlateAcquisitionWrapper.class),
                arguments(named("WellData", WellData.class), WellWrapper.class),
                arguments(named("FolderData", FolderData.class), FolderWrapper.class),
                arguments(named("RectangleData", RectangleData.class), RectangleWrapper.class),
                arguments(named("PolygonData", PolygonData.class), PolygonWrapper.class),
                arguments(named("PolylineData", PolylineData.class), PolylineWrapper.class),
                arguments(named("EllipseData", EllipseData.class), EllipseWrapper.class),
                arguments(named("PointData", PointData.class), PointWrapper.class),
                arguments(named("LineData", LineData.class), LineWrapper.class),
                arguments(named("TextData", TextData.class), TextWrapper.class),
                arguments(named("MaskData", MaskData.class), MaskWrapper.class),
                arguments(named("PixelsData", PixelsData.class), PixelsWrapper.class),
                arguments(named("ROIData", ROIData.class), ROI.class),
                arguments(named("PlaneInfoData", PlaneInfoData.class), PlaneInfoWrapper.class),
                arguments(named("WellSampleData", WellSampleData.class), WellSampleWrapper.class),
                arguments(named("ExperimenterData", ExperimenterData.class), ExperimenterWrapper.class),
                arguments(named("GroupData", GroupData.class), GroupWrapper.class)
=======
                //arguments(named("ChannelData", ChannelData.class, Channel.class),
                //arguments(named("FileAnnotationData", FileAnnotationData.class, FileAnnotation.class),
                //arguments(named("TagAnnotationData", TagAnnotationData.class, TagAnnotation.class),
                //arguments(named("TextualAnnotationData", TextualAnnotationData.class), TextualAnnotation.class),
                arguments(named("RatingAnnotationData", RatingAnnotationData.class), RatingAnnotation.class),
                arguments(named("MapAnnotationData", MapAnnotationData.class), MapAnnotation.class),
                arguments(named("ProjectData", ProjectData.class), Project.class),
                arguments(named("DatasetData", DatasetData.class), Dataset.class),
                arguments(named("ImageData", ImageData.class), Image.class),
                arguments(named("ScreenData", ScreenData.class), Screen.class),
                arguments(named("PlateData", PlateData.class), Plate.class),
                arguments(named("PlateAcquisitionData", PlateAcquisitionData.class), PlateAcquisition.class),
                arguments(named("WellData", WellData.class), Well.class),
                arguments(named("FolderData", FolderData.class), Folder.class),
                arguments(named("RectangleData", RectangleData.class), Rectangle.class),
                arguments(named("PolygonData", PolygonData.class), Polygon.class),
                arguments(named("PolylineData", PolylineData.class), Polyline.class),
                arguments(named("EllipseData", EllipseData.class), Ellipse.class),
                arguments(named("PointData", PointData.class), Point.class),
                arguments(named("LineData", LineData.class), Line.class),
                arguments(named("TextData", TextData.class), Text.class),
                arguments(named("MaskData", MaskData.class), Mask.class),
                arguments(named("PixelsData", PixelsData.class), Pixels.class),
                arguments(named("ROIData", ROIData.class), ROI.class),
                arguments(named("PlaneInfoData", PlaneInfoData.class), PlaneInfo.class),
                arguments(named("WellSampleData", WellSampleData.class), WellSample.class),
                arguments(named("ExperimenterData", ExperimenterData.class), Experimenter.class),
                arguments(named("GroupData", GroupData.class), Group.class)
>>>>>>> 824b102e
        );
    }


    @ParameterizedTest(name = "{0}")
    @MethodSource("classes")
    <T extends DataObject, U extends RemoteObject> void testWrap(Class<T> input, Class<U> output)
    throws Exception {
        T object = input.getConstructor().newInstance();
        U result = Wrapper.wrap(object);
        assertSame(output, result.getClass());
    }


    @Test
    void testWrapChannelData() {
        ChannelData object = new ChannelData(0);
        assertSame(Channel.class, Wrapper.wrap(object).getClass());
    }


    @Test
    void testWrapFileAnnotationData() {
        FileAnnotationData object = new FileAnnotationData(new FileAnnotationI());
        assertSame(FileAnnotation.class, Wrapper.wrap(object).getClass());
    }


    @Test
    void testWrapTagAnnotationData() {
        TagAnnotationData object = new TagAnnotationData(new TagAnnotationI());
        assertSame(TagAnnotation.class, Wrapper.wrap(object).getClass());
    }


    @Test
    void testWrapTextualAnnotationData() {
        TextualAnnotationData object = new TextualAnnotationData(new CommentAnnotationI());
        assertSame(TextualAnnotation.class, Wrapper.wrap(object).getClass());
    }


    @Test
    void testWrapWrongDataObject() {
        DataObject object = new WrongDataObject();
        assertThrows(IllegalArgumentException.class, () -> Wrapper.wrap(object));
    }


    @Test
    void testWrapWrongShapeData() {
        ShapeData object = new WrongShapeData();
        assertThrows(IllegalArgumentException.class, () -> Wrapper.wrap(object));
    }


    @Test
    void testWrapWrongAnnotationData() {
        AnnotationData object = new WrongAnnotationData();
        assertThrows(IllegalArgumentException.class, () -> Wrapper.wrap(object));
    }


    private static class WrongDataObject extends DataObject {

        WrongDataObject() {
        }

    }


    private static class WrongShapeData extends ShapeData {

        WrongShapeData() {
            super(new RectangleI());
        }

    }


    private static class WrongAnnotationData extends AnnotationData {

        WrongAnnotationData() {
            super(new TagAnnotationI());
        }


        @Override
        public Object getContent() {
            return "null";
        }


        @Override
        public void setContent(Object content) {
        }


        @Override
        public String getContentAsString() {
            return "null";
        }

    }

}<|MERGE_RESOLUTION|>--- conflicted
+++ resolved
@@ -19,9 +19,7 @@
 
 
 import fr.igred.omero.BasicTest;
-<<<<<<< HEAD
 import fr.igred.omero.ObjectWrapper;
-import fr.igred.omero.annotations.AnnotationList;
 import fr.igred.omero.annotations.FileAnnotationWrapper;
 import fr.igred.omero.annotations.MapAnnotationWrapper;
 import fr.igred.omero.annotations.RatingAnnotationWrapper;
@@ -35,7 +33,7 @@
 import fr.igred.omero.containers.FolderWrapper;
 import fr.igred.omero.core.ImageWrapper;
 import fr.igred.omero.core.PixelsWrapper;
-import fr.igred.omero.roi.ROI;
+import fr.igred.omero.roi.ROIWrapper;
 import fr.igred.omero.screen.PlateAcquisitionWrapper;
 import fr.igred.omero.screen.PlateWrapper;
 import fr.igred.omero.containers.ProjectWrapper;
@@ -50,37 +48,6 @@
 import fr.igred.omero.roi.PolylineWrapper;
 import fr.igred.omero.roi.RectangleWrapper;
 import fr.igred.omero.roi.TextWrapper;
-=======
-import fr.igred.omero.RemoteObject;
-import fr.igred.omero.annotations.FileAnnotation;
-import fr.igred.omero.annotations.MapAnnotation;
-import fr.igred.omero.annotations.RatingAnnotation;
-import fr.igred.omero.annotations.TagAnnotation;
-import fr.igred.omero.annotations.TextualAnnotation;
-import fr.igred.omero.containers.Folder;
-import fr.igred.omero.containers.Project;
-import fr.igred.omero.core.Channel;
-import fr.igred.omero.core.Image;
-import fr.igred.omero.core.PlaneInfo;
-import fr.igred.omero.meta.Experimenter;
-import fr.igred.omero.meta.Group;
-import fr.igred.omero.containers.Dataset;
-import fr.igred.omero.core.Pixels;
-import fr.igred.omero.roi.Line;
-import fr.igred.omero.roi.Mask;
-import fr.igred.omero.roi.Polygon;
-import fr.igred.omero.roi.ROI;
-import fr.igred.omero.roi.Rectangle;
-import fr.igred.omero.roi.Text;
-import fr.igred.omero.screen.PlateAcquisition;
-import fr.igred.omero.screen.Plate;
-import fr.igred.omero.screen.Screen;
-import fr.igred.omero.screen.WellSample;
-import fr.igred.omero.screen.Well;
-import fr.igred.omero.roi.Ellipse;
-import fr.igred.omero.roi.Point;
-import fr.igred.omero.roi.Polyline;
->>>>>>> 824b102e
 import omero.gateway.model.AnnotationData;
 import omero.gateway.model.ChannelData;
 import omero.gateway.model.DataObject;
@@ -135,7 +102,6 @@
     private static Stream<Arguments> classes() {
         return Stream.of(
                 /* These first classes do not have a default constructor. */
-<<<<<<< HEAD
                 //arguments(named("ChannelData", ChannelData.class, ChannelWrapper.class),
                 //arguments(named("FileAnnotationData", FileAnnotationData.class, FileAnnotationWrapper.class),
                 //arguments(named("TagAnnotationData", TagAnnotationData.class, TagAnnotationWrapper.class),
@@ -159,48 +125,18 @@
                 arguments(named("TextData", TextData.class), TextWrapper.class),
                 arguments(named("MaskData", MaskData.class), MaskWrapper.class),
                 arguments(named("PixelsData", PixelsData.class), PixelsWrapper.class),
-                arguments(named("ROIData", ROIData.class), ROI.class),
+                arguments(named("ROIData", ROIData.class), ROIWrapper.class),
                 arguments(named("PlaneInfoData", PlaneInfoData.class), PlaneInfoWrapper.class),
                 arguments(named("WellSampleData", WellSampleData.class), WellSampleWrapper.class),
                 arguments(named("ExperimenterData", ExperimenterData.class), ExperimenterWrapper.class),
                 arguments(named("GroupData", GroupData.class), GroupWrapper.class)
-=======
-                //arguments(named("ChannelData", ChannelData.class, Channel.class),
-                //arguments(named("FileAnnotationData", FileAnnotationData.class, FileAnnotation.class),
-                //arguments(named("TagAnnotationData", TagAnnotationData.class, TagAnnotation.class),
-                //arguments(named("TextualAnnotationData", TextualAnnotationData.class), TextualAnnotation.class),
-                arguments(named("RatingAnnotationData", RatingAnnotationData.class), RatingAnnotation.class),
-                arguments(named("MapAnnotationData", MapAnnotationData.class), MapAnnotation.class),
-                arguments(named("ProjectData", ProjectData.class), Project.class),
-                arguments(named("DatasetData", DatasetData.class), Dataset.class),
-                arguments(named("ImageData", ImageData.class), Image.class),
-                arguments(named("ScreenData", ScreenData.class), Screen.class),
-                arguments(named("PlateData", PlateData.class), Plate.class),
-                arguments(named("PlateAcquisitionData", PlateAcquisitionData.class), PlateAcquisition.class),
-                arguments(named("WellData", WellData.class), Well.class),
-                arguments(named("FolderData", FolderData.class), Folder.class),
-                arguments(named("RectangleData", RectangleData.class), Rectangle.class),
-                arguments(named("PolygonData", PolygonData.class), Polygon.class),
-                arguments(named("PolylineData", PolylineData.class), Polyline.class),
-                arguments(named("EllipseData", EllipseData.class), Ellipse.class),
-                arguments(named("PointData", PointData.class), Point.class),
-                arguments(named("LineData", LineData.class), Line.class),
-                arguments(named("TextData", TextData.class), Text.class),
-                arguments(named("MaskData", MaskData.class), Mask.class),
-                arguments(named("PixelsData", PixelsData.class), Pixels.class),
-                arguments(named("ROIData", ROIData.class), ROI.class),
-                arguments(named("PlaneInfoData", PlaneInfoData.class), PlaneInfo.class),
-                arguments(named("WellSampleData", WellSampleData.class), WellSample.class),
-                arguments(named("ExperimenterData", ExperimenterData.class), Experimenter.class),
-                arguments(named("GroupData", GroupData.class), Group.class)
->>>>>>> 824b102e
         );
     }
 
 
     @ParameterizedTest(name = "{0}")
     @MethodSource("classes")
-    <T extends DataObject, U extends RemoteObject> void testWrap(Class<T> input, Class<U> output)
+    <T extends DataObject, U extends ObjectWrapper<? extends T>> void testWrap(Class<T> input, Class<U> output)
     throws Exception {
         T object = input.getConstructor().newInstance();
         U result = Wrapper.wrap(object);
@@ -211,28 +147,28 @@
     @Test
     void testWrapChannelData() {
         ChannelData object = new ChannelData(0);
-        assertSame(Channel.class, Wrapper.wrap(object).getClass());
+        assertSame(ChannelWrapper.class, Wrapper.wrap(object).getClass());
     }
 
 
     @Test
     void testWrapFileAnnotationData() {
         FileAnnotationData object = new FileAnnotationData(new FileAnnotationI());
-        assertSame(FileAnnotation.class, Wrapper.wrap(object).getClass());
+        assertSame(FileAnnotationWrapper.class, Wrapper.wrap(object).getClass());
     }
 
 
     @Test
     void testWrapTagAnnotationData() {
         TagAnnotationData object = new TagAnnotationData(new TagAnnotationI());
-        assertSame(TagAnnotation.class, Wrapper.wrap(object).getClass());
+        assertSame(TagAnnotationWrapper.class, Wrapper.wrap(object).getClass());
     }
 
 
     @Test
     void testWrapTextualAnnotationData() {
         TextualAnnotationData object = new TextualAnnotationData(new CommentAnnotationI());
-        assertSame(TextualAnnotation.class, Wrapper.wrap(object).getClass());
+        assertSame(TextualAnnotationWrapper.class, Wrapper.wrap(object).getClass());
     }
 
 
