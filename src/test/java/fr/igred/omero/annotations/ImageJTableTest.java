--- conflicted
+++ resolved
@@ -157,13 +157,8 @@
         results.setValue("Image", 0, label);
         results.setValue(ROI.IJ_PROPERTY, 0, "ROI_1");
 
-<<<<<<< HEAD
-        ResultsTableHelper builder = new ResultsTableHelper(client, results, IMAGE_ID, ijRois);
-        Table              table   = builder.createTable();
-=======
         ROIColumn builder = new ROIColumn(client, results, IMAGE_ID, ijRois);
         Table     table   = builder.createTable();
->>>>>>> 29855b6c
         image.addTable(client, table);
 
         long       rowCount = table.getNumberOfRows();
@@ -197,13 +192,8 @@
         results.setValue("Image_Name", 0, label);
         results.setValue(property, 0, rois.get(0).getId());
 
-<<<<<<< HEAD
-        ResultsTableHelper builder = new ResultsTableHelper(client, results, IMAGE_ID, ijRois, property);
-        Table              table   = builder.createTable();
-=======
         ROIColumn builder = new ROIColumn(client, results, IMAGE_ID, ijRois, property);
         Table     table   = builder.createTable();
->>>>>>> 29855b6c
         image.addTable(client, table);
 
         long       rowCount = table.getNumberOfRows();
@@ -235,13 +225,8 @@
         ResultsTable results = createOneRowResultsTable(label, VOLUME1, UNIT1);
         results.setValue(ROI.ijIDProperty(null), 0, rois.get(0).getId());
 
-<<<<<<< HEAD
-        ResultsTableHelper builder = new ResultsTableHelper(client, results, IMAGE_ID, ijRois);
-        Table              table   = builder.createTable();
-=======
         ROIColumn builder = new ROIColumn(client, results, IMAGE_ID, ijRois);
         Table     table   = builder.createTable();
->>>>>>> 29855b6c
         image.addTable(client, table);
 
         long       rowCount = table.getNumberOfRows();
@@ -271,13 +256,8 @@
         ResultsTable results = createOneRowResultsTable("", VOLUME1, UNIT1);
         results.setValue("Image", 0, label);
 
-<<<<<<< HEAD
-        ResultsTableHelper builder = new ResultsTableHelper(client, results, IMAGE_ID, ijRois, ROI.IJ_PROPERTY);
-        Table              table   = builder.createTable();
-=======
         ROIColumn builder = new ROIColumn(client, results, IMAGE_ID, ijRois, ROI.IJ_PROPERTY);
         Table     table   = builder.createTable();
->>>>>>> 29855b6c
         image.addTable(client, table);
 
         long       rowCount = table.getNumberOfRows();
@@ -303,15 +283,9 @@
 
         String label = image.getName();
 
-<<<<<<< HEAD
-        ResultsTable       results = createOneRowResultsTable(label, VOLUME1, UNIT1);
-        ResultsTableHelper builder = new ResultsTableHelper(client, results, IMAGE_ID, ijRois, ROI.IJ_PROPERTY);
-        Table              table   = builder.createTable();
-=======
         ResultsTable results = createOneRowResultsTable(label, VOLUME1, UNIT1);
         ROIColumn    builder = new ROIColumn(client, results, IMAGE_ID, ijRois, ROI.IJ_PROPERTY);
         Table        table   = builder.createTable();
->>>>>>> 29855b6c
         image.addTable(client, table);
 
         List<Table> tables = image.getTables(client);
@@ -340,11 +314,7 @@
         ResultsTable results1 = createOneRowResultsTable(label, VOLUME1, UNIT1);
         ResultsTable results2 = createOneRowResultsTable(label, VOLUME2, UNIT2);
 
-<<<<<<< HEAD
-        ResultsTableHelper builder = new ResultsTableHelper(client, results1, IMAGE_ID, ijRois, ROI.IJ_PROPERTY);
-=======
         ROIColumn builder = new ROIColumn(client, results1, IMAGE_ID, ijRois, ROI.IJ_PROPERTY);
->>>>>>> 29855b6c
         builder.addRows(client, results2, IMAGE_ID, ijRois, ROI.IJ_PROPERTY);
         Table table = builder.createTable();
         image.addTable(client, table);
@@ -383,11 +353,7 @@
         ResultsTable results2 = createOneRowResultsTable(label, VOLUME2, UNIT2);
         results2.setValue(ROI.IJ_PROPERTY, 0, ijRois.get(0).getName());
 
-<<<<<<< HEAD
-        ResultsTableHelper builder = new ResultsTableHelper(client, results1, IMAGE_ID, ijRois);
-=======
         ROIColumn builder = new ROIColumn(client, results1, IMAGE_ID, ijRois);
->>>>>>> 29855b6c
         builder.addRows(client, results2, IMAGE_ID, ijRois);
         Table table = builder.createTable();
         image.addTable(client, table);
@@ -430,13 +396,8 @@
         results.setValue(ROI.IJ_PROPERTY, 0, local.getName());
         results.setValue(ROI.IJ_PROPERTY, 1, ijRois.get(0).getName());
 
-<<<<<<< HEAD
-        ResultsTableHelper builder = new ResultsTableHelper(client, results, IMAGE_ID, ijRois, ROI.IJ_PROPERTY);
-        Table              table   = builder.createTable();
-=======
         ROIColumn builder = new ROIColumn(client, results, IMAGE_ID, ijRois, ROI.IJ_PROPERTY);
         Table     table   = builder.createTable();
->>>>>>> 29855b6c
         image.addTable(client, table);
 
         long       rowCount = table.getNumberOfRows();
@@ -475,13 +436,8 @@
         ResultsTable results = createOneRowResultsTable(label1, VOLUME1, UNIT1);
         addRowToResultsTable(results, label2, VOLUME2, UNIT2);
 
-<<<<<<< HEAD
-        ResultsTableHelper builder = new ResultsTableHelper(client, results, IMAGE_ID, ijRois, ROI.IJ_PROPERTY);
-        Table              table   = builder.createTable();
-=======
         ROIColumn builder = new ROIColumn(client, results, IMAGE_ID, ijRois, ROI.IJ_PROPERTY);
         Table     table   = builder.createTable();
->>>>>>> 29855b6c
         image.addTable(client, table);
 
         long       rowCount = table.getNumberOfRows();
@@ -539,11 +495,7 @@
         ResultsTable res1 = createOneRowResultsTable(label1, VOLUME1, UNIT1);
         ResultsTable res2 = createOneRowResultsTable(label2, VOLUME2, UNIT2);
 
-<<<<<<< HEAD
-        ResultsTableHelper builder = new ResultsTableHelper(client, res1, IMAGE_ID, ijRois);
-=======
         ROIColumn builder = new ROIColumn(client, res1, IMAGE_ID, ijRois);
->>>>>>> 29855b6c
         builder.addRows(client, res2, IMAGE_ID, ijRois);
         Table table = builder.createTable();
         image.addTable(client, table);
@@ -607,11 +559,7 @@
         ResultsTable res1 = createOneRowResultsTable(label1, VOLUME1, UNIT1);
         ResultsTable res2 = createOneRowResultsTable(label2, VOLUME2, UNIT2);
 
-<<<<<<< HEAD
-        ResultsTableHelper builder = new ResultsTableHelper(client, res1, IMAGE_ID, ijRois);
-=======
         ROIColumn builder = new ROIColumn(client, res1, IMAGE_ID, ijRois);
->>>>>>> 29855b6c
         builder.addRows(client, res2, IMAGE_ID, ijRois);
         Table table = builder.createTable();
         image.addTable(client, table);
@@ -648,11 +596,7 @@
         ResultsTable results1 = createOneRowResultsTable(label, VOLUME1, UNIT1);
         ResultsTable results2 = createOneRowResultsTable(label, VOLUME2, null);
 
-<<<<<<< HEAD
-        ResultsTableHelper table = new ResultsTableHelper(client, results1, IMAGE_ID, ijRois);
-=======
         ROIColumn table = new ROIColumn(client, results1, IMAGE_ID, ijRois);
->>>>>>> 29855b6c
         try {
             table.addRows(client, results2, IMAGE_ID, ijRois);
         } catch (IllegalArgumentException e) {
@@ -678,13 +622,8 @@
         results.setValue("Image", 0, label);
         results.setValue(ROI.IJ_PROPERTY, 0, 1);
 
-<<<<<<< HEAD
-        ResultsTableHelper builder = new ResultsTableHelper(client, results, IMAGE_ID, ijRois);
-        Table              table   = builder.createTable();
-=======
         ROIColumn builder = new ROIColumn(client, results, IMAGE_ID, ijRois);
         Table     table   = builder.createTable();
->>>>>>> 29855b6c
         image.addTable(client, table);
 
         long       rowCount = table.getNumberOfRows();
@@ -715,13 +654,8 @@
         results.setValue("Image", 0, label);
         results.setValue(ROI.IJ_PROPERTY, 0, 1.0d);
 
-<<<<<<< HEAD
-        ResultsTableHelper builder = new ResultsTableHelper(client, results, IMAGE_ID, ijRois);
-        Table              table   = builder.createTable();
-=======
         ROIColumn builder = new ROIColumn(client, results, IMAGE_ID, ijRois);
         Table     table   = builder.createTable();
->>>>>>> 29855b6c
         image.addTable(client, table);
 
         long       rowCount = table.getNumberOfRows();
@@ -755,13 +689,8 @@
         results2.setValue("Volume Unit", 0, UNIT2);
         results2.setValue("Volume", 0, VOLUME2);
 
-<<<<<<< HEAD
-        ResultsTableHelper builder = new ResultsTableHelper(client, results1, IMAGE_ID, ijRois,
-                                                            ROI.IJ_PROPERTY);
-=======
         ROIColumn builder = new ROIColumn(client, results1, IMAGE_ID, ijRois,
                                           ROI.IJ_PROPERTY);
->>>>>>> 29855b6c
         builder.addRows(client, results2, IMAGE_ID, ijRois, ROI.IJ_PROPERTY);
         Table table = builder.createTable();
         image.addTable(client, table);
@@ -802,11 +731,7 @@
         results2.setValue(ROI.IJ_PROPERTY, 0, ijRois.get(0).getName());
         results2.setValue("Removed", 0, "");
 
-<<<<<<< HEAD
-        ResultsTableHelper table = new ResultsTableHelper(client, results1, IMAGE_ID, ijRois);
-=======
         ROIColumn table = new ROIColumn(client, results1, IMAGE_ID, ijRois);
->>>>>>> 29855b6c
         table.addRows(client, results2, IMAGE_ID, ijRois);
         table.createTable();
 
@@ -873,11 +798,7 @@
         ResultsTable res1 = createOneRowResultsTable(label1, VOLUME1, UNIT1);
         ResultsTable res2 = createOneRowResultsTable(label2, VOLUME2, UNIT2);
 
-<<<<<<< HEAD
-        ResultsTableHelper table = new ResultsTableHelper(client, res1, IMAGE_ID, ijRois);
-=======
         ROIColumn table = new ROIColumn(client, res1, IMAGE_ID, ijRois);
->>>>>>> 29855b6c
 
         assertThrows(IllegalArgumentException.class,
                      () -> table.addRows(client, res2, null, ijRois));
