--- conflicted
+++ resolved
@@ -19,12 +19,8 @@
 
 
 import fr.igred.omero.UserTest;
-import fr.igred.omero.annotations.ResultsTableHelper;
 import fr.igred.omero.annotations.Table;
-<<<<<<< HEAD
-=======
 import fr.igred.omero.annotations.ROIColumn;
->>>>>>> 29855b6c
 import fr.igred.omero.annotations.TagAnnotation;
 import fr.igred.omero.annotations.TagAnnotationWrapper;
 import fr.igred.omero.containers.Dataset;
@@ -122,11 +118,7 @@
         Folder imgFolder = new FolderWrapper(client, "ReplaceTestImageFolder");
         imgFolder.addImages(client, image2);
 
-<<<<<<< HEAD
-        ResultsTableHelper builder = new ResultsTableHelper(1, "ReplaceTestTable");
-=======
         ROIColumn builder = new ROIColumn(1, "ReplaceTestTable");
->>>>>>> 29855b6c
         builder.setColumn(0, "Name", String.class);
         builder.setRowCount(1);
         builder.addRow("Annotation");
@@ -212,11 +204,7 @@
         Folder folder = new FolderWrapper(client, "ReplaceTestFolder");
         folder.addROIs(client, image2, roi);
 
-<<<<<<< HEAD
-        ResultsTableHelper builder = new ResultsTableHelper(1, "ReplaceTestTable");
-=======
         ROIColumn builder = new ROIColumn(1, "ReplaceTestTable");
->>>>>>> 29855b6c
         builder.setColumn(0, "Name", String.class);
         builder.setRowCount(1);
         builder.addRow("Annotation");
