--- conflicted
+++ resolved
@@ -53,11 +53,7 @@
     @Test
     void testSetDescription() throws Exception {
         Group group = client.getGroup("testGroup1");
-<<<<<<< HEAD
-        assertEquals(GroupWrapper.PERMISSIONS_GROUP_READ, group.getPermissionsLevel());
-=======
         assertEquals(Group.PERMISSIONS_GROUP_READ, group.getPermissionsLevel());
->>>>>>> 824b102e
         group.setDescription("Test");
         group.saveAndUpdate(client);
         assertEquals("Test", client.getGroup("testGroup1").getDescription());
