/*
 *  Copyright (C) 2020-2023 GReD
 *
 * This program is free software; you can redistribute it and/or modify it under
 * the terms of the GNU General Public License as published by the Free Software
 * Foundation; either version 2 of the License, or (at your option) any later
 * version.
 *
 * This program is distributed in the hope that it will be useful, but WITHOUT
 * ANY WARRANTY; without even the implied warranty of MERCHANTABILITY or FITNESS
 * FOR A PARTICULAR PURPOSE. See the GNU General Public License for more details.
 *
 * You should have received a copy of the GNU General Public License along with
 * this program; if not, write to the Free Software Foundation, Inc., 51 Franklin
 * Street, Fifth Floor, Boston, MA 02110-1301, USA.
 */

package fr.igred.omero.containers;


import fr.igred.omero.Annotatable;
import fr.igred.omero.RemoteObject;
import fr.igred.omero.UserTest;
import fr.igred.omero.annotations.TagAnnotation;
<<<<<<< HEAD
import fr.igred.omero.annotations.TagAnnotationWrapper;
import fr.igred.omero.core.Image;
import fr.igred.omero.roi.ROI;
import fr.igred.omero.roi.ROIWrapper;
import fr.igred.omero.roi.Rectangle;
import fr.igred.omero.roi.RectangleWrapper;
=======
import fr.igred.omero.core.Image;
import fr.igred.omero.roi.ROI;
import fr.igred.omero.roi.Rectangle;
>>>>>>> 824b102e
import org.junit.jupiter.api.Test;

import java.util.Collections;
import java.util.List;
import java.util.NoSuchElementException;

import static org.junit.jupiter.api.Assertions.assertEquals;
import static org.junit.jupiter.api.Assertions.assertThrows;


class FolderTest extends UserTest {


    @Test
    void testImageFolderLinks() throws Exception {
<<<<<<< HEAD
        Folder parent = new FolderWrapper(client, "Parent");
=======
        Folder parent = new Folder(client, "Parent");
>>>>>>> 824b102e
        parent.addImages(client, client.getImage(IMAGE1.id), client.getImage(IMAGE2.id));
        parent.reload(client);
        parent.addImages(client, client.getImage(IMAGE1.id), client.getImage(IMAGE2.id));
        parent.reload(client);

        Image        image   = client.getImage(IMAGE2.id);
        List<Folder> folders = image.getFolders(client);
        List<Image>  images  = parent.getImages(client);

        client.delete(folders);

        assertEquals(2, images.size());
        assertEquals(IMAGE1.id, images.get(0).getId());
        assertEquals(1, folders.size());
        assertEquals(parent.getId(), folders.get(0).getId());
    }


    @Test
    void testHierarchyFolders() throws Exception {
<<<<<<< HEAD
        Folder        parent = new FolderWrapper(client, "Parent");
        FolderWrapper child1 = new FolderWrapper(client, "Child 1");
        FolderWrapper child2 = new FolderWrapper(client, "Child 2");
=======
        Folder parent = new Folder(client, "Parent");
        Folder child1 = new Folder(client, "Child 1");
        Folder child2 = new Folder(client, "Child 2");
>>>>>>> 824b102e
        parent.addChild(child1);
        parent.saveAndUpdate(client);
        child2.setParent(parent);
        child2.addChildren(Collections.singletonList(child1));
        child2.saveAndUpdate(client);

        parent.reload(client);
        List<Folder> children  = parent.getChildren();
        List<Folder> children2 = child2.getChildren();

        client.delete(parent);
        client.delete(child1);
        client.delete(child2);

        assertEquals(2, children.size());
        assertEquals(child2.getId(), children.get(1).getId());
        assertEquals(parent.getId(), children.get(1).getParent().getId());
        assertEquals(1, children2.size());
        assertEquals(child1.getId(), children.get(0).getId());
    }


    @Test
    void testTagFolder() throws Exception {
<<<<<<< HEAD
        Folder        folder = new FolderWrapper(client, "Test");
        TagAnnotation tag    = new TagAnnotationWrapper(client, "Folder test", "Folder tag");
=======
        Folder        folder = new Folder(client, "Test");
        TagAnnotation tag    = new TagAnnotation(client, "Folder test", "Folder tag");
>>>>>>> 824b102e
        folder.link(client, tag);

        List<Folder>        folders = tag.getFolders(client);
        List<TagAnnotation> tags    = folder.getTags(client);

        client.delete(tag);
        client.delete(folder);

        assertEquals(1, folders.size());
        assertEquals(folders.get(0).getId(), folder.getId());
        assertEquals(1, tags.size());
        assertEquals(tags.get(0).getId(), tag.getId());
    }


    @Test
    void testGetDeletedFolder() throws Exception {
<<<<<<< HEAD
        RemoteObject folder = new FolderWrapper(client, "Test");
=======
        Folder folder = new Folder(client, "Test");
>>>>>>> 824b102e
        assertEquals(1, client.getFolders().size());
        assertEquals(1, client.getFolders(client.getUser()).size());

        long id = folder.getId();
        client.delete(folder);
        assertThrows(NoSuchElementException.class, () -> client.getFolder(id));
    }


    @Test
    void testFolder1() throws Exception {
        Image image = client.getImage(IMAGE2.id);

<<<<<<< HEAD
        Folder folder = new FolderWrapper(client, "Test");

        for (int i = 0; i < 8; i++) {
            ROI roi = new ROIWrapper();

            Rectangle rectangle = new RectangleWrapper();
=======
        Folder folder = new Folder(client, "Test");

        for (int i = 0; i < 8; i++) {
            ROI roi = new ROI();

            Rectangle rectangle = new Rectangle();
>>>>>>> 824b102e
            rectangle.setCoordinates(i * 2, i * 2, 10, 10);
            rectangle.setZ(0);
            rectangle.setT(0);
            rectangle.setC(0);

            roi.addShape(rectangle);
            roi.saveROI(client);

            folder.addROIs(client, image, roi);
        }

        folder = client.getFolder(folder.getId());
        List<ROI> rois = folder.getROIs(client, image);
        assertEquals(8, rois.size());
        assertEquals("Test", folder.getName());
        assertEquals(8, image.getROIs(client).size());

        folder.unlinkAllROIs(client, image);
        int nImgROIs    = image.getROIs(client).size();
        int nFolderROIs = folder.getROIs(client, image).size();

        client.delete(rois);

        assertEquals(8, nImgROIs);
        assertEquals(0, nFolderROIs);
        assertEquals(0, folder.getROIs(client, image).size());
        assertEquals(0, image.getROIs(client).size());

        client.delete(folder);
    }


    @Test
    void testFolder2() throws Exception {
        long imageId = IMAGE2.id;

<<<<<<< HEAD
        Folder folder = new FolderWrapper(client, "Test");

        for (int i = 0; i < 8; i++) {
            Rectangle rectangle = new RectangleWrapper();
=======
        Folder folder = new Folder(client, "Test");

        for (int i = 0; i < 8; i++) {
            Rectangle rectangle = new Rectangle();
>>>>>>> 824b102e
            rectangle.setCoordinates(i * 2, i * 2, 10, 10);
            rectangle.setZ(0);
            rectangle.setT(0);
            rectangle.setC(0);

<<<<<<< HEAD
            ROI roi = new ROIWrapper();
=======
            ROI roi = new ROI();
>>>>>>> 824b102e
            roi.addShape(rectangle);
            roi.saveROI(client);

            folder.addROIs(client, imageId, roi);
        }

        List<ROI> rois = folder.getROIs(client, imageId);
        assertEquals(8, rois.size());

        folder.unlinkROIs(client, rois.get(0));
        client.delete(rois.get(0));
        List<ROI> updatedROIs = folder.getROIs(client, imageId);
        assertEquals(7, updatedROIs.size());

        client.delete(folder);

        for (ROI roi : updatedROIs) {
            client.delete(roi);
        }
    }


    @Test
    void testFolder3() throws Exception {
        final int nImages = 16;

        Image image = client.getImage(IMAGE2.id);

        Folder folder1 = new Folder(client, "Test1");
        folder1.setDescription("Test 1");
        folder1.saveAndUpdate(client);
        assertEquals("Test1", folder1.getName());
        assertEquals("Test 1", folder1.getDescription());

        for (int i = 0; i < 8; i++) {
<<<<<<< HEAD
            ROI roi = new ROIWrapper();

            Rectangle rectangle = new RectangleWrapper();
=======
            ROI roi = new ROI();

            Rectangle rectangle = new Rectangle();
>>>>>>> 824b102e
            rectangle.setCoordinates(i * 2, i * 2, 10, 10);
            rectangle.setZ(0);
            rectangle.setT(0);
            rectangle.setC(0);

            roi.addShape(rectangle);
            roi.saveROI(client);

            folder1.addROIs(client, image, roi);
        }

        Folder folder2 = new Folder(client, "Test");
        folder2.setName("Test2");
        folder2.saveAndUpdate(client);
        assertEquals("Test2", folder2.getName());

        for (int i = 0; i < 8; i++) {
<<<<<<< HEAD
            ROI roi = new ROIWrapper();

            Rectangle rectangle = new RectangleWrapper();
=======
            ROI roi = new ROI();

            Rectangle rectangle = new Rectangle();
>>>>>>> 824b102e
            rectangle.setCoordinates(i * 2, i * 2, 5, 5);
            rectangle.setZ(i);
            rectangle.setT(0);
            rectangle.setC(0);

            roi.addShape(rectangle);
            roi.saveROI(client);

            folder2.addROIs(client, image, roi);
        }

        List<Folder> folders = image.getROIFolders(client);
        assertEquals(2, folders.size());
        assertEquals(nImages, image.getROIs(client).size());

        for (Folder f : folders) f.reload(client);
        client.delete(folders);

        assertEquals(0, image.getROIFolders(client).size());
        assertEquals(nImages, image.getROIs(client).size());

        List<ROI> rois = image.getROIs(client);
        for (ROI roi : rois) {
            client.delete(roi);
        }

        assertEquals(0, image.getROIs(client).size());
    }


    @Test
    void testAddAndRemoveTagFromFolder() throws Exception {
<<<<<<< HEAD
        Annotatable folder = new FolderWrapper(client, "Test1");

        TagAnnotation tag = new TagAnnotationWrapper(client, "Dataset tag", "tag attached to a folder");
=======
        Folder folder = new Folder(client, "Test1");

        TagAnnotation tag = new TagAnnotation(client, "Dataset tag", "tag attached to a folder");
>>>>>>> 824b102e

        folder.link(client, tag);

        List<TagAnnotation> tags = folder.getTags(client);
        assertEquals(1, tags.size());
        folder.unlink(client, tags.get(0));

        List<TagAnnotation> removed = folder.getTags(client);
        assertEquals(0, removed.size());

        client.delete(tag);
        client.delete(folder);
    }

}<|MERGE_RESOLUTION|>--- conflicted
+++ resolved
@@ -22,18 +22,12 @@
 import fr.igred.omero.RemoteObject;
 import fr.igred.omero.UserTest;
 import fr.igred.omero.annotations.TagAnnotation;
-<<<<<<< HEAD
 import fr.igred.omero.annotations.TagAnnotationWrapper;
 import fr.igred.omero.core.Image;
 import fr.igred.omero.roi.ROI;
 import fr.igred.omero.roi.ROIWrapper;
 import fr.igred.omero.roi.Rectangle;
 import fr.igred.omero.roi.RectangleWrapper;
-=======
-import fr.igred.omero.core.Image;
-import fr.igred.omero.roi.ROI;
-import fr.igred.omero.roi.Rectangle;
->>>>>>> 824b102e
 import org.junit.jupiter.api.Test;
 
 import java.util.Collections;
@@ -49,11 +43,7 @@
 
     @Test
     void testImageFolderLinks() throws Exception {
-<<<<<<< HEAD
         Folder parent = new FolderWrapper(client, "Parent");
-=======
-        Folder parent = new Folder(client, "Parent");
->>>>>>> 824b102e
         parent.addImages(client, client.getImage(IMAGE1.id), client.getImage(IMAGE2.id));
         parent.reload(client);
         parent.addImages(client, client.getImage(IMAGE1.id), client.getImage(IMAGE2.id));
@@ -74,15 +64,9 @@
 
     @Test
     void testHierarchyFolders() throws Exception {
-<<<<<<< HEAD
         Folder        parent = new FolderWrapper(client, "Parent");
         FolderWrapper child1 = new FolderWrapper(client, "Child 1");
         FolderWrapper child2 = new FolderWrapper(client, "Child 2");
-=======
-        Folder parent = new Folder(client, "Parent");
-        Folder child1 = new Folder(client, "Child 1");
-        Folder child2 = new Folder(client, "Child 2");
->>>>>>> 824b102e
         parent.addChild(child1);
         parent.saveAndUpdate(client);
         child2.setParent(parent);
@@ -107,13 +91,8 @@
 
     @Test
     void testTagFolder() throws Exception {
-<<<<<<< HEAD
-        Folder        folder = new FolderWrapper(client, "Test");
+        Annotatable   folder = new FolderWrapper(client, "Test");
         TagAnnotation tag    = new TagAnnotationWrapper(client, "Folder test", "Folder tag");
-=======
-        Folder        folder = new Folder(client, "Test");
-        TagAnnotation tag    = new TagAnnotation(client, "Folder test", "Folder tag");
->>>>>>> 824b102e
         folder.link(client, tag);
 
         List<Folder>        folders = tag.getFolders(client);
@@ -131,11 +110,7 @@
 
     @Test
     void testGetDeletedFolder() throws Exception {
-<<<<<<< HEAD
         RemoteObject folder = new FolderWrapper(client, "Test");
-=======
-        Folder folder = new Folder(client, "Test");
->>>>>>> 824b102e
         assertEquals(1, client.getFolders().size());
         assertEquals(1, client.getFolders(client.getUser()).size());
 
@@ -149,21 +124,12 @@
     void testFolder1() throws Exception {
         Image image = client.getImage(IMAGE2.id);
 
-<<<<<<< HEAD
         Folder folder = new FolderWrapper(client, "Test");
 
         for (int i = 0; i < 8; i++) {
             ROI roi = new ROIWrapper();
 
             Rectangle rectangle = new RectangleWrapper();
-=======
-        Folder folder = new Folder(client, "Test");
-
-        for (int i = 0; i < 8; i++) {
-            ROI roi = new ROI();
-
-            Rectangle rectangle = new Rectangle();
->>>>>>> 824b102e
             rectangle.setCoordinates(i * 2, i * 2, 10, 10);
             rectangle.setZ(0);
             rectangle.setT(0);
@@ -200,27 +166,16 @@
     void testFolder2() throws Exception {
         long imageId = IMAGE2.id;
 
-<<<<<<< HEAD
         Folder folder = new FolderWrapper(client, "Test");
 
         for (int i = 0; i < 8; i++) {
             Rectangle rectangle = new RectangleWrapper();
-=======
-        Folder folder = new Folder(client, "Test");
-
-        for (int i = 0; i < 8; i++) {
-            Rectangle rectangle = new Rectangle();
->>>>>>> 824b102e
             rectangle.setCoordinates(i * 2, i * 2, 10, 10);
             rectangle.setZ(0);
             rectangle.setT(0);
             rectangle.setC(0);
 
-<<<<<<< HEAD
-            ROI roi = new ROIWrapper();
-=======
-            ROI roi = new ROI();
->>>>>>> 824b102e
+            ROI roi = new ROIWrapper();
             roi.addShape(rectangle);
             roi.saveROI(client);
 
@@ -249,22 +204,16 @@
 
         Image image = client.getImage(IMAGE2.id);
 
-        Folder folder1 = new Folder(client, "Test1");
+        FolderWrapper folder1 = new FolderWrapper(client, "Test1");
         folder1.setDescription("Test 1");
         folder1.saveAndUpdate(client);
         assertEquals("Test1", folder1.getName());
         assertEquals("Test 1", folder1.getDescription());
 
         for (int i = 0; i < 8; i++) {
-<<<<<<< HEAD
-            ROI roi = new ROIWrapper();
-
-            Rectangle rectangle = new RectangleWrapper();
-=======
-            ROI roi = new ROI();
-
-            Rectangle rectangle = new Rectangle();
->>>>>>> 824b102e
+            ROI roi = new ROIWrapper();
+
+            Rectangle rectangle = new RectangleWrapper();
             rectangle.setCoordinates(i * 2, i * 2, 10, 10);
             rectangle.setZ(0);
             rectangle.setT(0);
@@ -276,21 +225,15 @@
             folder1.addROIs(client, image, roi);
         }
 
-        Folder folder2 = new Folder(client, "Test");
+        FolderWrapper folder2 = new FolderWrapper(client, "Test");
         folder2.setName("Test2");
         folder2.saveAndUpdate(client);
         assertEquals("Test2", folder2.getName());
 
         for (int i = 0; i < 8; i++) {
-<<<<<<< HEAD
-            ROI roi = new ROIWrapper();
-
-            Rectangle rectangle = new RectangleWrapper();
-=======
-            ROI roi = new ROI();
-
-            Rectangle rectangle = new Rectangle();
->>>>>>> 824b102e
+            ROI roi = new ROIWrapper();
+
+            Rectangle rectangle = new RectangleWrapper();
             rectangle.setCoordinates(i * 2, i * 2, 5, 5);
             rectangle.setZ(i);
             rectangle.setT(0);
@@ -323,15 +266,9 @@
 
     @Test
     void testAddAndRemoveTagFromFolder() throws Exception {
-<<<<<<< HEAD
         Annotatable folder = new FolderWrapper(client, "Test1");
 
         TagAnnotation tag = new TagAnnotationWrapper(client, "Dataset tag", "tag attached to a folder");
-=======
-        Folder folder = new Folder(client, "Test1");
-
-        TagAnnotation tag = new TagAnnotation(client, "Dataset tag", "tag attached to a folder");
->>>>>>> 824b102e
 
         folder.link(client, tag);
 
