/*
 *  Copyright (C) 2020-2024 GReD
 *
 * This program is free software; you can redistribute it and/or modify it under
 * the terms of the GNU General Public License as published by the Free Software
 * Foundation; either version 2 of the License, or (at your option) any later
 * version.
 *
 * This program is distributed in the hope that it will be useful, but WITHOUT
 * ANY WARRANTY; without even the implied warranty of MERCHANTABILITY or FITNESS
 * FOR A PARTICULAR PURPOSE. See the GNU General Public License for more details.
 *
 * You should have received a copy of the GNU General Public License along with
 * this program; if not, write to the Free Software Foundation, Inc., 51 Franklin
 * Street, Fifth Floor, Boston, MA 02110-1301, USA.
 */

package fr.igred.omero.containers;


import fr.igred.omero.Annotatable;
import fr.igred.omero.RemoteObject;
import fr.igred.omero.UserTest;
import fr.igred.omero.annotations.FileAnnotation;
import fr.igred.omero.annotations.MapAnnotation;
<<<<<<< HEAD
import fr.igred.omero.annotations.ResultsTableHelper;
=======
import fr.igred.omero.annotations.ROIColumn;
>>>>>>> 29855b6c
import fr.igred.omero.annotations.Table;
import fr.igred.omero.annotations.TagAnnotation;
import fr.igred.omero.annotations.TagAnnotationWrapper;
import fr.igred.omero.core.Image;
import org.junit.jupiter.api.Test;

import java.io.File;
import java.util.List;

import static fr.igred.omero.util.ReplacePolicy.DELETE;
import static fr.igred.omero.util.ReplacePolicy.DELETE_ORPHANED;
import static java.lang.String.format;
import static org.junit.jupiter.api.Assertions.assertEquals;
import static org.junit.jupiter.api.Assertions.assertNotEquals;
import static org.junit.jupiter.api.Assertions.assertTrue;


class ProjectTest extends UserTest {


    @Test
    void testGetDatasetFromProject() throws Exception {
        Project project = client.getProject(PROJECT1.id);

        List<Dataset> datasets = project.getDatasets();

        assertEquals(3, datasets.size());
    }


    @Test
    void testGetDatasetFromProject2() throws Exception {
        Project project = client.getProject(PROJECT1.id);

        List<Dataset> datasets = project.getDatasets(DATASET1.name);

        assertEquals(1, datasets.size());
    }


    @Test
    void testAddAndRemoveDataset() throws Exception {
        Project project = new ProjectWrapper(client, "To delete", "");
        Dataset dataset = client.getDataset(DATASET2.id);

        int initialSize = project.getDatasets().size();
        project.addDataset(client, dataset);
        project.reload(client);
        int size = project.getDatasets().size();

        project.removeDataset(client, dataset);
        List<Dataset> datasets = project.getDatasets();
        datasets.removeIf(ds -> ds.getId() != dataset.getId());
        int newSize = datasets.size();

        client.delete(project);

        assertEquals(initialSize + 1, size);
        assertEquals(0, newSize);
    }


    @Test
    void testAddTagToProject() throws Exception {
        Project project = client.getProject(PROJECT1.id);

        String name = "Project tag";
        String desc = "tag attached to a project";

        TagAnnotation tag = new TagAnnotationWrapper(client, name, desc);

        project.link(client, tag);
        List<TagAnnotation> tags = project.getTags(client);
        client.delete(tag);
        List<TagAnnotation> endTags = project.getTags(client);

        assertEquals(1, tags.size());
        assertEquals(0, endTags.size());
    }


    @Test
    void testAddTagToProject2() throws Exception {
        String name = "Project tag";
        String desc = "tag attached to a project";

        Project project = client.getProject(PROJECT1.id);

        project.addTag(client, name, desc);
        List<TagAnnotation> tags = client.getTags(name);
        client.delete(tags.get(0));
        List<TagAnnotation> endTags = client.getTags(name);

        assertEquals(1, tags.size());
        assertEquals(0, endTags.size());
    }


    @Test
    void testAddTagIdToProject() throws Exception {
        Project project = client.getProject(PROJECT1.id);

        String name = "Project tag";
        String desc = "tag attached to a project";

        RemoteObject tag = new TagAnnotationWrapper(client, name, desc);

        project.addTag(client, tag.getId());
        List<TagAnnotation> tags = project.getTags(client);
        client.delete(tag);
        List<TagAnnotation> endTags = project.getTags(client);

        assertEquals(1, tags.size());
        assertEquals(0, endTags.size());
    }


    @Test
    void testAddTagsToProject() throws Exception {
        Project project = client.getProject(PROJECT1.id);

        String   name  = "Project tag";
        String[] names = {name + " 1", name + " 2", name + " 3", name + " 4"};
        String   desc  = "tag attached to a project";

        RemoteObject tag1 = new TagAnnotationWrapper(client, names[0], desc);
        RemoteObject tag2 = new TagAnnotationWrapper(client, names[1], desc);
        RemoteObject tag3 = new TagAnnotationWrapper(client, names[2], desc);
        RemoteObject tag4 = new TagAnnotationWrapper(client, names[3], desc);

        project.addTags(client, tag1.getId(), tag2.getId(), tag3.getId(), tag4.getId());
        List<TagAnnotation> tags = project.getTags(client);
        client.delete(tag1);
        client.delete(tag2);
        client.delete(tag3);
        client.delete(tag4);
        List<TagAnnotation> endTags = project.getTags(client);

        assertEquals(4, tags.size());
        assertEquals(0, endTags.size());
    }


    @Test
    void testAddTagsToProject2() throws Exception {
        Project project = client.getProject(PROJECT1.id);

        String   name  = "Project tag";
        String[] names = {name + " 1", name + " 2", name + " 3", name + " 4"};
        String   desc  = "tag attached to a project";

        TagAnnotation tag1 = new TagAnnotationWrapper(client, names[0], desc);
        TagAnnotation tag2 = new TagAnnotationWrapper(client, names[1], desc);
        TagAnnotation tag3 = new TagAnnotationWrapper(client, names[2], desc);
        TagAnnotation tag4 = new TagAnnotationWrapper(client, names[3], desc);

        project.link(client, tag1, tag2, tag3, tag4);
        List<TagAnnotation> tags = project.getTags(client);
        client.delete(tag1);
        client.delete(tag2);
        client.delete(tag3);
        client.delete(tag4);
        List<TagAnnotation> endTags = project.getTags(client);

        assertEquals(4, tags.size());
        assertEquals(0, endTags.size());
    }


    @Test
    void testAddAndRemoveTagFromProject() throws Exception {
        Project project = client.getProject(PROJECT1.id);

        String name = "Project tag";
        String desc = "tag attached to a project";

        TagAnnotation tag = new TagAnnotationWrapper(client, name, desc);
        project.link(client, tag);
        List<TagAnnotation> tags = project.getTags(client);
        project.unlink(client, tag);
        List<TagAnnotation> removedTags = project.getTags(client);
        client.delete(tag);

        assertEquals(1, tags.size());
        assertEquals(0, removedTags.size());
    }


    @Test
    void testGetImagesInProject() throws Exception {
        Project project = client.getProject(PROJECT1.id);

        List<Image> images = project.getImages(client);

        assertEquals(3, images.size());
    }


    @Test
    void testGetImagesByNameInProject() throws Exception {
        Project project = client.getProject(PROJECT1.id);

        List<Image> images = project.getImages(client, "image1.fake");

        assertEquals(2, images.size());
    }


    @Test
    void testGetImagesLikeInProject() throws Exception {
        Project project = client.getProject(PROJECT1.id);

        List<Image> images = project.getImagesLike(client, ".fake");

        assertEquals(3, images.size());
    }


    @Test
    void testGetImagesTaggedInProject() throws Exception {
        Project project = client.getProject(PROJECT1.id);

        List<Image> images = project.getImagesTagged(client, TAG1.id);

        assertEquals(2, images.size());
    }


    @Test
    void testGetImagesTaggedInProject2() throws Exception {
        TagAnnotation tag     = client.getTag(TAG2.id);
        Project       project = client.getProject(PROJECT1.id);

        List<Image> images = project.getImagesTagged(client, tag);

        assertEquals(1, images.size());
    }


    @Test
    void testGetImagesWithKeyInProject() throws Exception {
        Project project = client.getProject(PROJECT1.id);

        List<Image> images = project.getImagesWithKey(client, "testKey1");

        assertEquals(3, images.size());
    }


    @Test
    void testGetImagesWithKeyValuePairInProject() throws Exception {
        Project project = client.getProject(PROJECT1.id);

        String key = "testKey1";
        String val = "testValue1";

        List<Image> images = project.getImagesWithKeyValuePair(client, key, val);
        assertEquals(2, images.size());
    }


    @Test
    void testSetName() throws Exception {
        Project project = client.getProject(PROJECT1.id);

        String name  = project.getName();
        String name2 = "NewName";
        project.setName(name2);
        project.saveAndUpdate(client);
        String checkName2 = client.getProject(PROJECT1.id).getName();

        project.setName(name);
        project.saveAndUpdate(client);

        long updated = project.getUpdated().getTime();
        long now     = System.currentTimeMillis();

        String msg = "Updated at: %d. Current time was: %d";
        assertTrue(now - updated < 5000, format(msg, updated, now));
        assertEquals(name2, checkName2);
        assertEquals(name, client.getProject(PROJECT1.id).getName());
    }


    @Test
    void testSetDescription() throws Exception {
        Project project = client.getProject(PROJECT1.id);

        String description = project.getDescription();

        String description2 = "NewName";
        project.setDescription(description2);
        project.saveAndUpdate(client);
        assertEquals(description2,
                     client.getProject(PROJECT1.id).getDescription());

        project.setDescription(description);
        project.saveAndUpdate(client);
        assertEquals(description,
                     client.getProject(PROJECT1.id).getDescription());
    }


    @Test
    void testCopyAnnotations() throws Exception {
        String p2name = "CopyTest";
        String p2desc = "Copy annotations";

        Project     project1 = client.getProject(PROJECT1.id);
        Annotatable project2 = new ProjectWrapper(client, p2name, p2desc);

        File file = createRandomFile("test_project.txt");

        long fileId = project1.addFile(client, file);
        removeFile(file);
        assertNotEquals(0L, fileId);

        String name = "CopyTestTag";
        String desc = "Copy annotations";

        TagAnnotation tag = new TagAnnotationWrapper(client, name, desc);
        project1.link(client, tag);
        project1.addKeyValuePair(client, "CopyTest", "Annotation");

<<<<<<< HEAD
        ResultsTableHelper builder = new ResultsTableHelper(1, "CopyTest");
=======
        ROIColumn builder = new ROIColumn(1, "CopyTest");
>>>>>>> 29855b6c
        builder.setColumn(0, "Name", String.class);
        builder.setRowCount(1);
        builder.addRow("Annotation");
        Table table = builder.createTable();
        project1.addTable(client, table);

        project2.copyAnnotationLinks(client, project1);

        assertEquals(project1.getTags(client).size(),
                     project2.getTags(client).size());
        assertEquals(project1.getTables(client).size(),
                     project2.getTables(client).size());
        assertEquals(project1.getFileAnnotations(client).size(),
                     project2.getFileAnnotations(client).size());
        assertEquals(project1.getMapAnnotations(client).size(),
                     project2.getMapAnnotations(client).size());

        client.deleteFile(fileId);
        client.delete(tag);
        client.deleteTable(table);
        List<MapAnnotation> maps = project1.getMapAnnotations(client);
        if (!maps.isEmpty()) {
            for (MapAnnotation map : maps) {
                client.delete(map);
            }
        }

        assertEquals(0, project2.getTags(client).size());
        assertEquals(0, project2.getTables(client).size());
        assertEquals(0, project2.getFileAnnotations(client).size());
        assertEquals(0, project2.getMapAnnotations(client).size());

        client.delete(project2);
    }


    @Test
    void testCopyFileAnnotation() throws Exception {
        String p2name = "CopyTest";
        String p2desc = "Copy annotations";

        Project     project1 = client.getProject(PROJECT1.id);
        Annotatable project2 = new ProjectWrapper(client, p2name, p2desc);

        File file = createRandomFile("test_project.txt");

        long fileId = project1.addFile(client, file);
        removeFile(file);
        assertNotEquals(0L, fileId);

        List<FileAnnotation> files = project1.getFileAnnotations(client);
        assertEquals(1, files.size());

        if (!files.isEmpty()) {
            project2.link(client, files.get(0));
        }
        assertEquals(1, project2.getFileAnnotations(client).size());

        client.deleteFile(fileId);
        client.delete(project2);

        assertNotEquals(0L, fileId);
    }


    @Test
    void testReplaceAndUnlinkFile() throws Exception {
        String name = "ReplaceTest";
        String desc = "Replace file annotation";

        Annotatable project1 = new ProjectWrapper(client, name + "1", desc);
        Annotatable project2 = new ProjectWrapper(client, name + "2", desc);

        File file = createRandomFile("test_project.txt");

        long fileId1 = project1.addFile(client, file);
        assertEquals(1, project1.getFileAnnotations(client).size());
        project2.link(client, project1.getFileAnnotations(client).get(0));
        long fileId2 = project1.addAndReplaceFile(client, file);
        assertEquals(1, project1.getFileAnnotations(client).size());
        assertEquals(1, project2.getFileAnnotations(client).size());
        assertNotEquals(fileId1, fileId2);

        removeFile(file);
        client.delete(project1);
        client.delete(project2);
        client.deleteFile(fileId1);
        client.deleteFile(fileId2);
    }


    @Test
    void testReplaceAndDeleteFile() throws Exception {
        String name = "ReplaceTest";
        String desc = "Replace file annotation";

        Annotatable project1 = new ProjectWrapper(client, name + "1", desc);
        Annotatable project2 = new ProjectWrapper(client, name + "2", desc);

        File file = createRandomFile("test_project.txt");

        long fileId1 = project1.addFile(client, file);
        assertEquals(1, project1.getFileAnnotations(client).size());
        project2.link(client, project1.getFileAnnotations(client).get(0));
        long fileId2 = project1.addAndReplaceFile(client, file, DELETE);
        assertEquals(1, project1.getFileAnnotations(client).size());
        assertEquals(0, project2.getFileAnnotations(client).size());
        assertNotEquals(fileId1, fileId2);

        removeFile(file);
        client.delete(project1);
        client.delete(project2);
        client.deleteFile(fileId2);
    }


    @Test
    void testReplaceAndDeleteOrphanedFile1() throws Exception {
        String name = "ReplaceTest";
        String desc = "Replace file annotation";

        Annotatable project1 = new ProjectWrapper(client, name + "1", desc);
        Annotatable project2 = new ProjectWrapper(client, name + "2", desc);

        File file = createRandomFile("test_project.txt");

        long fileId1 = project1.addFile(client, file);
        assertEquals(1, project1.getFileAnnotations(client).size());
        project2.link(client, project1.getFileAnnotations(client).get(0));
        long fileId2 = project1.addAndReplaceFile(client, file, DELETE_ORPHANED);
        assertEquals(1, project1.getFileAnnotations(client).size());
        assertEquals(1, project2.getFileAnnotations(client).size());
        assertNotEquals(fileId1, fileId2);

        removeFile(file);
        client.delete(project1);
        client.delete(project2);
        client.deleteFile(fileId1);
        client.deleteFile(fileId2);
    }


    @Test
    void testReplaceAndDeleteOrphanedFile2() throws Exception {
        String name = "ReplaceTest";
        String desc = "Replace file annotation";

        Annotatable project = new ProjectWrapper(client, name, desc);

        File file = createRandomFile("test_project.txt");

        long fileId1 = project.addFile(client, file);
        assertEquals(1, project.getFileAnnotations(client).size());
        long fileId2 = project.addAndReplaceFile(client, file, DELETE_ORPHANED);
        assertEquals(1, project.getFileAnnotations(client).size());
        assertNotEquals(fileId1, fileId2);

        removeFile(file);
        client.delete(project);
        client.deleteFile(fileId2);
    }

}<|MERGE_RESOLUTION|>--- conflicted
+++ resolved
@@ -23,11 +23,7 @@
 import fr.igred.omero.UserTest;
 import fr.igred.omero.annotations.FileAnnotation;
 import fr.igred.omero.annotations.MapAnnotation;
-<<<<<<< HEAD
-import fr.igred.omero.annotations.ResultsTableHelper;
-=======
 import fr.igred.omero.annotations.ROIColumn;
->>>>>>> 29855b6c
 import fr.igred.omero.annotations.Table;
 import fr.igred.omero.annotations.TagAnnotation;
 import fr.igred.omero.annotations.TagAnnotationWrapper;
@@ -352,11 +348,7 @@
         project1.link(client, tag);
         project1.addKeyValuePair(client, "CopyTest", "Annotation");
 
-<<<<<<< HEAD
-        ResultsTableHelper builder = new ResultsTableHelper(1, "CopyTest");
-=======
         ROIColumn builder = new ROIColumn(1, "CopyTest");
->>>>>>> 29855b6c
         builder.setColumn(0, "Name", String.class);
         builder.setRowCount(1);
         builder.addRow("Annotation");
