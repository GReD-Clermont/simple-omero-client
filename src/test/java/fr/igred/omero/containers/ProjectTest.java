/*
 *  Copyright (C) 2020-2023 GReD
 *
 * This program is free software; you can redistribute it and/or modify it under
 * the terms of the GNU General Public License as published by the Free Software
 * Foundation; either version 2 of the License, or (at your option) any later
 * version.
 *
 * This program is distributed in the hope that it will be useful, but WITHOUT
 * ANY WARRANTY; without even the implied warranty of MERCHANTABILITY or FITNESS
 * FOR A PARTICULAR PURPOSE. See the GNU General Public License for more details.
 *
 * You should have received a copy of the GNU General Public License along with
 * this program; if not, write to the Free Software Foundation, Inc., 51 Franklin
 * Street, Fifth Floor, Boston, MA 02110-1301, USA.
 */

package fr.igred.omero.containers;


import fr.igred.omero.Annotatable;
import fr.igred.omero.UserTest;
import fr.igred.omero.annotations.FileAnnotation;
import fr.igred.omero.annotations.MapAnnotation;
import fr.igred.omero.annotations.Table;
<<<<<<< HEAD
import fr.igred.omero.annotations.TableWrapper;
import fr.igred.omero.annotations.TagAnnotation;
import fr.igred.omero.annotations.TagAnnotationWrapper;
=======
import fr.igred.omero.annotations.TagAnnotation;
>>>>>>> 824b102e
import fr.igred.omero.core.Image;
import org.junit.jupiter.api.Test;

import java.io.File;
import java.util.List;

import static fr.igred.omero.util.ReplacePolicy.DELETE;
import static fr.igred.omero.util.ReplacePolicy.DELETE_ORPHANED;
import static org.junit.jupiter.api.Assertions.assertEquals;
import static org.junit.jupiter.api.Assertions.assertNotEquals;


class ProjectTest extends UserTest {


    @Test
    void testGetDatasetFromProject() throws Exception {
        Project project = client.getProject(PROJECT1.id);

        List<Dataset> datasets = project.getDatasets();

        assertEquals(3, datasets.size());
    }


    @Test
    void testGetDatasetFromProject2() throws Exception {
        Project project = client.getProject(PROJECT1.id);

        List<Dataset> datasets = project.getDatasets(DATASET1.name);

        assertEquals(1, datasets.size());
    }


    @Test
    void testAddAndRemoveDataset() throws Exception {
<<<<<<< HEAD
        Project project = new ProjectWrapper(client, "To delete", "");
=======
        Project project = new Project(client, "To delete", "");
>>>>>>> 824b102e
        Dataset dataset = client.getDataset(DATASET2.id);

        int initialSize = project.getDatasets().size();
        project.addDataset(client, dataset);
        int size = project.getDatasets().size();

        project.removeDataset(client, dataset);
        List<Dataset> datasets = project.getDatasets();
        datasets.removeIf(ds -> ds.getId() != dataset.getId());
        int newSize = datasets.size();

        client.delete(project);

        assertEquals(initialSize + 1, size);
        assertEquals(0, newSize);
    }


    @Test
    void testAddTagToProject() throws Exception {
        Project project = client.getProject(PROJECT1.id);

<<<<<<< HEAD
        TagAnnotation tag = new TagAnnotationWrapper(client, "Project tag", "tag attached to a project");
=======
        TagAnnotation tag = new TagAnnotation(client, "Project tag", "tag attached to a project");
>>>>>>> 824b102e

        project.link(client, tag);
        List<TagAnnotation> tags = project.getTags(client);
        client.delete(tag);
        List<TagAnnotation> endTags = project.getTags(client);

        assertEquals(1, tags.size());
        assertEquals(0, endTags.size());
    }


    @Test
    void testAddTagToProject2() throws Exception {
        final String name        = "test";
        final String description = "test";

        Project project = client.getProject(PROJECT1.id);

        project.addTag(client, name, description);
        List<TagAnnotation> tags = client.getTags(name);
        client.delete(tags.get(0));
        List<TagAnnotation> endTags = client.getTags(name);

        assertEquals(1, tags.size());
        assertEquals(0, endTags.size());
    }


    @Test
    void testAddTagIdToProject() throws Exception {
        Project project = client.getProject(PROJECT1.id);

<<<<<<< HEAD
        TagAnnotation tag = new TagAnnotationWrapper(client, "Project tag", "tag attached to a project");
=======
        TagAnnotation tag = new TagAnnotation(client, "Project tag", "tag attached to a project");
>>>>>>> 824b102e

        project.addTag(client, tag.getId());
        List<TagAnnotation> tags = project.getTags(client);
        client.delete(tag);
        List<TagAnnotation> endTags = project.getTags(client);

        assertEquals(1, tags.size());
        assertEquals(0, endTags.size());
    }


    @Test
    void testAddTagsToProject() throws Exception {
        Project project = client.getProject(PROJECT1.id);

        TagAnnotation tag1 = new TagAnnotation(client, "Project tag 1", "tag attached to a project");
        TagAnnotation tag2 = new TagAnnotation(client, "Project tag 2", "tag attached to a project");
        TagAnnotation tag3 = new TagAnnotation(client, "Project tag 3", "tag attached to a project");
        TagAnnotation tag4 = new TagAnnotation(client, "Project tag 4", "tag attached to a project");

        project.addTags(client, tag1.getId(), tag2.getId(), tag3.getId(), tag4.getId());
        List<TagAnnotation> tags = project.getTags(client);
        client.delete(tag1);
        client.delete(tag2);
        client.delete(tag3);
        client.delete(tag4);
        List<TagAnnotation> endTags = project.getTags(client);

        assertEquals(4, tags.size());
        assertEquals(0, endTags.size());
    }


    @Test
    void testAddTagsToProject2() throws Exception {
        Project project = client.getProject(PROJECT1.id);

        TagAnnotation tag1 = new TagAnnotation(client, "Project tag", "tag attached to a project");
        TagAnnotation tag2 = new TagAnnotation(client, "Project tag", "tag attached to a project");
        TagAnnotation tag3 = new TagAnnotation(client, "Project tag", "tag attached to a project");
        TagAnnotation tag4 = new TagAnnotation(client, "Project tag", "tag attached to a project");

        project.link(client, tag1, tag2, tag3, tag4);
        List<TagAnnotation> tags = project.getTags(client);
        client.delete(tag1);
        client.delete(tag2);
        client.delete(tag3);
        client.delete(tag4);
        List<TagAnnotation> endTags = project.getTags(client);

        assertEquals(4, tags.size());
        assertEquals(0, endTags.size());
    }


    @Test
    void testAddAndRemoveTagFromProject() throws Exception {
        Project project = client.getProject(PROJECT1.id);

<<<<<<< HEAD
        TagAnnotation tag = new TagAnnotationWrapper(client, "Project tag", "tag attached to a project");
=======
        TagAnnotation tag = new TagAnnotation(client, "Project tag", "tag attached to a project");
>>>>>>> 824b102e
        project.link(client, tag);
        List<TagAnnotation> tags = project.getTags(client);
        project.unlink(client, tag);
        List<TagAnnotation> removedTags = project.getTags(client);
        client.delete(tag);

        assertEquals(1, tags.size());
        assertEquals(0, removedTags.size());
    }


    @Test
    void testGetImagesInProject() throws Exception {
        Project project = client.getProject(PROJECT1.id);

        List<Image> images = project.getImages(client);

        assertEquals(3, images.size());
    }


    @Test
    void testGetImagesByNameInProject() throws Exception {
        Project project = client.getProject(PROJECT1.id);

        List<Image> images = project.getImages(client, "image1.fake");

        assertEquals(2, images.size());
    }


    @Test
    void testGetImagesLikeInProject() throws Exception {
        Project project = client.getProject(PROJECT1.id);

        List<Image> images = project.getImagesLike(client, ".fake");

        assertEquals(3, images.size());
    }


    @Test
    void testGetImagesTaggedInProject() throws Exception {
        Project project = client.getProject(PROJECT1.id);

        List<Image> images = project.getImagesTagged(client, TAG1.id);

        assertEquals(2, images.size());
    }


    @Test
    void testGetImagesTaggedInProject2() throws Exception {
        TagAnnotation tag     = client.getTag(TAG2.id);
        Project       project = client.getProject(PROJECT1.id);

        List<Image> images = project.getImagesTagged(client, tag);

        assertEquals(1, images.size());
    }


    @Test
    void testGetImagesWithKeyInProject() throws Exception {
        Project project = client.getProject(PROJECT1.id);

        List<Image> images = project.getImagesWithKey(client, "testKey1");

        assertEquals(3, images.size());
    }


    @Test
    void testGetImagesWithKeyValuePairInProject() throws Exception {
        Project project = client.getProject(PROJECT1.id);

        List<Image> images = project.getImagesWithKeyValuePair(client, "testKey1", "testValue1");
        assertEquals(2, images.size());
    }


    @Test
    void testSetName() throws Exception {
        Project project = client.getProject(PROJECT1.id);

        String name  = project.getName();
        String name2 = "NewName";
        project.setName(name2);
        project.saveAndUpdate(client);
        assertEquals(name2, client.getProject(PROJECT1.id).getName());

        project.setName(name);
        project.saveAndUpdate(client);
        assertEquals(name, client.getProject(PROJECT1.id).getName());
    }


    @Test
    void testSetDescription() throws Exception {
        Project project = client.getProject(PROJECT1.id);

        String description = project.getDescription();

        String description2 = "NewName";
        project.setDescription(description2);
        project.saveAndUpdate(client);
        assertEquals(description2, client.getProject(PROJECT1.id).getDescription());

        project.setDescription(description);
        project.saveAndUpdate(client);
        assertEquals(description, client.getProject(PROJECT1.id).getDescription());
    }


    @Test
    void testCopyAnnotations() throws Exception {
<<<<<<< HEAD
        Project     project1 = client.getProject(PROJECT1.id);
        Annotatable project2 = new ProjectWrapper(client, "CopyTest", "Copy annotations");
=======
        Project project1 = client.getProject(PROJECT1.id);
        Project project2 = new Project(client, "CopyTest", "Copy annotations");
>>>>>>> 824b102e

        File file = createRandomFile("test_project.txt");

        long fileId = project1.addFile(client, file);
        removeFile(file);
        assertNotEquals(0L, fileId);

<<<<<<< HEAD
        TagAnnotation tag = new TagAnnotationWrapper(client, "CopyTestTag", "Copy annotations");
        project1.link(client, tag);
        project1.addKeyValuePair(client, "CopyTest", "Annotation");

        Table table = new TableWrapper(1, "CopyTest");
=======
        TagAnnotation tag = new TagAnnotation(client, "CopyTestTag", "Copy annotations");
        project1.link(client, tag);
        project1.addKeyValuePair(client, "CopyTest", "Annotation");

        Table table = new Table(1, "CopyTest");
>>>>>>> 824b102e
        table.setColumn(0, "Name", String.class);
        table.setRowCount(1);
        table.addRow("Annotation");
        project1.addTable(client, table);

        project2.copyAnnotationLinks(client, project1);

        assertEquals(project1.getTags(client).size(), project2.getTags(client).size());
        assertEquals(project1.getTables(client).size(), project2.getTables(client).size());
        assertEquals(project1.getFileAnnotations(client).size(), project2.getFileAnnotations(client).size());
        assertEquals(project1.getMapAnnotations(client).size(), project2.getMapAnnotations(client).size());

        client.deleteFile(fileId);
        client.delete(tag);
        client.delete(table);
        List<MapAnnotation> maps = project1.getMapAnnotations(client);
        if (!maps.isEmpty())
            for (MapAnnotation map : maps)
                client.delete(map);

        assertEquals(0, project2.getTags(client).size());
        assertEquals(0, project2.getTables(client).size());
        assertEquals(0, project2.getFileAnnotations(client).size());
        assertEquals(0, project2.getMapAnnotations(client).size());

        client.delete(project2);
    }


    @Test
    void testCopyFileAnnotation() throws Exception {
<<<<<<< HEAD
        Project     project1 = client.getProject(PROJECT1.id);
        Annotatable project2 = new ProjectWrapper(client, "CopyTest", "Copy file annotation");
=======
        Project project1 = client.getProject(PROJECT1.id);
        Project project2 = new Project(client, "CopyTest", "Copy file annotation");
>>>>>>> 824b102e

        File file = createRandomFile("test_project.txt");

        long fileId = project1.addFile(client, file);
        removeFile(file);
        assertNotEquals(0L, fileId);

        List<FileAnnotation> files = project1.getFileAnnotations(client);
        assertEquals(1, files.size());

        if (!files.isEmpty()) {
            project2.link(client, files.get(0));
        }
        assertEquals(1, project2.getFileAnnotations(client).size());

        client.deleteFile(fileId);
        client.delete(project2);

        assertNotEquals(0L, fileId);
    }


    @Test
    void testReplaceAndUnlinkFile() throws Exception {
<<<<<<< HEAD
        Annotatable project1 = new ProjectWrapper(client, "ReplaceTest1", "Replace file annotation");
        Annotatable project2 = new ProjectWrapper(client, "ReplaceTest2", "Replace file annotation");
=======
        Project project1 = new Project(client, "ReplaceTest1", "Replace file annotation");
        Project project2 = new Project(client, "ReplaceTest2", "Replace file annotation");
>>>>>>> 824b102e

        File file = createRandomFile("test_project.txt");

        long fileId1 = project1.addFile(client, file);
        assertEquals(1, project1.getFileAnnotations(client).size());
        project2.link(client, project1.getFileAnnotations(client).get(0));
        long fileId2 = project1.addAndReplaceFile(client, file);
        assertEquals(1, project1.getFileAnnotations(client).size());
        assertEquals(1, project2.getFileAnnotations(client).size());
        assertNotEquals(fileId1, fileId2);

        removeFile(file);
        client.delete(project1);
        client.delete(project2);
        client.deleteFile(fileId1);
        client.deleteFile(fileId2);
    }


    @Test
    void testReplaceAndDeleteFile() throws Exception {
<<<<<<< HEAD
        Annotatable project1 = new ProjectWrapper(client, "ReplaceTest1", "Replace file annotation");
        Annotatable project2 = new ProjectWrapper(client, "ReplaceTest2", "Replace file annotation");
=======
        Project project1 = new Project(client, "ReplaceTest1", "Replace file annotation");
        Project project2 = new Project(client, "ReplaceTest2", "Replace file annotation");
>>>>>>> 824b102e

        File file = createRandomFile("test_project.txt");

        long fileId1 = project1.addFile(client, file);
        assertEquals(1, project1.getFileAnnotations(client).size());
        project2.link(client, project1.getFileAnnotations(client).get(0));
        long fileId2 = project1.addAndReplaceFile(client, file, DELETE);
        assertEquals(1, project1.getFileAnnotations(client).size());
        assertEquals(0, project2.getFileAnnotations(client).size());
        assertNotEquals(fileId1, fileId2);

        removeFile(file);
        client.delete(project1);
        client.delete(project2);
        client.deleteFile(fileId2);
    }


    @Test
    void testReplaceAndDeleteOrphanedFile1() throws Exception {
<<<<<<< HEAD
        Annotatable project1 = new ProjectWrapper(client, "ReplaceTest1", "Replace file annotation");
        Annotatable project2 = new ProjectWrapper(client, "ReplaceTest2", "Replace file annotation");
=======
        Project project1 = new Project(client, "ReplaceTest1", "Replace file annotation");
        Project project2 = new Project(client, "ReplaceTest2", "Replace file annotation");
>>>>>>> 824b102e

        File file = createRandomFile("test_project.txt");

        long fileId1 = project1.addFile(client, file);
        assertEquals(1, project1.getFileAnnotations(client).size());
        project2.link(client, project1.getFileAnnotations(client).get(0));
        long fileId2 = project1.addAndReplaceFile(client, file, DELETE_ORPHANED);
        assertEquals(1, project1.getFileAnnotations(client).size());
        assertEquals(1, project2.getFileAnnotations(client).size());
        assertNotEquals(fileId1, fileId2);

        removeFile(file);
        client.delete(project1);
        client.delete(project2);
        client.deleteFile(fileId1);
        client.deleteFile(fileId2);
    }


    @Test
    void testReplaceAndDeleteOrphanedFile2() throws Exception {
<<<<<<< HEAD
        Annotatable project1 = new ProjectWrapper(client, "ReplaceTest1", "Replace file annotation");
=======
        Project project1 = new Project(client, "ReplaceTest1", "Replace file annotation");
>>>>>>> 824b102e

        File file = createRandomFile("test_project.txt");

        long fileId1 = project1.addFile(client, file);
        assertEquals(1, project1.getFileAnnotations(client).size());
        long fileId2 = project1.addAndReplaceFile(client, file, DELETE_ORPHANED);
        assertEquals(1, project1.getFileAnnotations(client).size());
        assertNotEquals(fileId1, fileId2);

        removeFile(file);
        client.delete(project1);
        client.deleteFile(fileId2);
    }

}<|MERGE_RESOLUTION|>--- conflicted
+++ resolved
@@ -19,17 +19,14 @@
 
 
 import fr.igred.omero.Annotatable;
+import fr.igred.omero.RemoteObject;
 import fr.igred.omero.UserTest;
 import fr.igred.omero.annotations.FileAnnotation;
 import fr.igred.omero.annotations.MapAnnotation;
 import fr.igred.omero.annotations.Table;
-<<<<<<< HEAD
 import fr.igred.omero.annotations.TableWrapper;
 import fr.igred.omero.annotations.TagAnnotation;
 import fr.igred.omero.annotations.TagAnnotationWrapper;
-=======
-import fr.igred.omero.annotations.TagAnnotation;
->>>>>>> 824b102e
 import fr.igred.omero.core.Image;
 import org.junit.jupiter.api.Test;
 
@@ -67,11 +64,7 @@
 
     @Test
     void testAddAndRemoveDataset() throws Exception {
-<<<<<<< HEAD
         Project project = new ProjectWrapper(client, "To delete", "");
-=======
-        Project project = new Project(client, "To delete", "");
->>>>>>> 824b102e
         Dataset dataset = client.getDataset(DATASET2.id);
 
         int initialSize = project.getDatasets().size();
@@ -94,11 +87,7 @@
     void testAddTagToProject() throws Exception {
         Project project = client.getProject(PROJECT1.id);
 
-<<<<<<< HEAD
         TagAnnotation tag = new TagAnnotationWrapper(client, "Project tag", "tag attached to a project");
-=======
-        TagAnnotation tag = new TagAnnotation(client, "Project tag", "tag attached to a project");
->>>>>>> 824b102e
 
         project.link(client, tag);
         List<TagAnnotation> tags = project.getTags(client);
@@ -131,11 +120,7 @@
     void testAddTagIdToProject() throws Exception {
         Project project = client.getProject(PROJECT1.id);
 
-<<<<<<< HEAD
-        TagAnnotation tag = new TagAnnotationWrapper(client, "Project tag", "tag attached to a project");
-=======
-        TagAnnotation tag = new TagAnnotation(client, "Project tag", "tag attached to a project");
->>>>>>> 824b102e
+        RemoteObject tag = new TagAnnotationWrapper(client, "Project tag", "tag attached to a project");
 
         project.addTag(client, tag.getId());
         List<TagAnnotation> tags = project.getTags(client);
@@ -151,10 +136,10 @@
     void testAddTagsToProject() throws Exception {
         Project project = client.getProject(PROJECT1.id);
 
-        TagAnnotation tag1 = new TagAnnotation(client, "Project tag 1", "tag attached to a project");
-        TagAnnotation tag2 = new TagAnnotation(client, "Project tag 2", "tag attached to a project");
-        TagAnnotation tag3 = new TagAnnotation(client, "Project tag 3", "tag attached to a project");
-        TagAnnotation tag4 = new TagAnnotation(client, "Project tag 4", "tag attached to a project");
+        TagAnnotationWrapper tag1 = new TagAnnotationWrapper(client, "Project tag 1", "tag attached to a project");
+        TagAnnotationWrapper tag2 = new TagAnnotationWrapper(client, "Project tag 2", "tag attached to a project");
+        TagAnnotationWrapper tag3 = new TagAnnotationWrapper(client, "Project tag 3", "tag attached to a project");
+        TagAnnotationWrapper tag4 = new TagAnnotationWrapper(client, "Project tag 4", "tag attached to a project");
 
         project.addTags(client, tag1.getId(), tag2.getId(), tag3.getId(), tag4.getId());
         List<TagAnnotation> tags = project.getTags(client);
@@ -173,10 +158,10 @@
     void testAddTagsToProject2() throws Exception {
         Project project = client.getProject(PROJECT1.id);
 
-        TagAnnotation tag1 = new TagAnnotation(client, "Project tag", "tag attached to a project");
-        TagAnnotation tag2 = new TagAnnotation(client, "Project tag", "tag attached to a project");
-        TagAnnotation tag3 = new TagAnnotation(client, "Project tag", "tag attached to a project");
-        TagAnnotation tag4 = new TagAnnotation(client, "Project tag", "tag attached to a project");
+        TagAnnotationWrapper tag1 = new TagAnnotationWrapper(client, "Project tag", "tag attached to a project");
+        TagAnnotationWrapper tag2 = new TagAnnotationWrapper(client, "Project tag", "tag attached to a project");
+        TagAnnotationWrapper tag3 = new TagAnnotationWrapper(client, "Project tag", "tag attached to a project");
+        TagAnnotationWrapper tag4 = new TagAnnotationWrapper(client, "Project tag", "tag attached to a project");
 
         project.link(client, tag1, tag2, tag3, tag4);
         List<TagAnnotation> tags = project.getTags(client);
@@ -195,11 +180,7 @@
     void testAddAndRemoveTagFromProject() throws Exception {
         Project project = client.getProject(PROJECT1.id);
 
-<<<<<<< HEAD
         TagAnnotation tag = new TagAnnotationWrapper(client, "Project tag", "tag attached to a project");
-=======
-        TagAnnotation tag = new TagAnnotation(client, "Project tag", "tag attached to a project");
->>>>>>> 824b102e
         project.link(client, tag);
         List<TagAnnotation> tags = project.getTags(client);
         project.unlink(client, tag);
@@ -316,13 +297,8 @@
 
     @Test
     void testCopyAnnotations() throws Exception {
-<<<<<<< HEAD
         Project     project1 = client.getProject(PROJECT1.id);
         Annotatable project2 = new ProjectWrapper(client, "CopyTest", "Copy annotations");
-=======
-        Project project1 = client.getProject(PROJECT1.id);
-        Project project2 = new Project(client, "CopyTest", "Copy annotations");
->>>>>>> 824b102e
 
         File file = createRandomFile("test_project.txt");
 
@@ -330,19 +306,11 @@
         removeFile(file);
         assertNotEquals(0L, fileId);
 
-<<<<<<< HEAD
         TagAnnotation tag = new TagAnnotationWrapper(client, "CopyTestTag", "Copy annotations");
         project1.link(client, tag);
         project1.addKeyValuePair(client, "CopyTest", "Annotation");
 
         Table table = new TableWrapper(1, "CopyTest");
-=======
-        TagAnnotation tag = new TagAnnotation(client, "CopyTestTag", "Copy annotations");
-        project1.link(client, tag);
-        project1.addKeyValuePair(client, "CopyTest", "Annotation");
-
-        Table table = new Table(1, "CopyTest");
->>>>>>> 824b102e
         table.setColumn(0, "Name", String.class);
         table.setRowCount(1);
         table.addRow("Annotation");
@@ -374,13 +342,8 @@
 
     @Test
     void testCopyFileAnnotation() throws Exception {
-<<<<<<< HEAD
         Project     project1 = client.getProject(PROJECT1.id);
         Annotatable project2 = new ProjectWrapper(client, "CopyTest", "Copy file annotation");
-=======
-        Project project1 = client.getProject(PROJECT1.id);
-        Project project2 = new Project(client, "CopyTest", "Copy file annotation");
->>>>>>> 824b102e
 
         File file = createRandomFile("test_project.txt");
 
@@ -405,13 +368,8 @@
 
     @Test
     void testReplaceAndUnlinkFile() throws Exception {
-<<<<<<< HEAD
         Annotatable project1 = new ProjectWrapper(client, "ReplaceTest1", "Replace file annotation");
         Annotatable project2 = new ProjectWrapper(client, "ReplaceTest2", "Replace file annotation");
-=======
-        Project project1 = new Project(client, "ReplaceTest1", "Replace file annotation");
-        Project project2 = new Project(client, "ReplaceTest2", "Replace file annotation");
->>>>>>> 824b102e
 
         File file = createRandomFile("test_project.txt");
 
@@ -433,13 +391,8 @@
 
     @Test
     void testReplaceAndDeleteFile() throws Exception {
-<<<<<<< HEAD
         Annotatable project1 = new ProjectWrapper(client, "ReplaceTest1", "Replace file annotation");
         Annotatable project2 = new ProjectWrapper(client, "ReplaceTest2", "Replace file annotation");
-=======
-        Project project1 = new Project(client, "ReplaceTest1", "Replace file annotation");
-        Project project2 = new Project(client, "ReplaceTest2", "Replace file annotation");
->>>>>>> 824b102e
 
         File file = createRandomFile("test_project.txt");
 
@@ -460,13 +413,8 @@
 
     @Test
     void testReplaceAndDeleteOrphanedFile1() throws Exception {
-<<<<<<< HEAD
         Annotatable project1 = new ProjectWrapper(client, "ReplaceTest1", "Replace file annotation");
         Annotatable project2 = new ProjectWrapper(client, "ReplaceTest2", "Replace file annotation");
-=======
-        Project project1 = new Project(client, "ReplaceTest1", "Replace file annotation");
-        Project project2 = new Project(client, "ReplaceTest2", "Replace file annotation");
->>>>>>> 824b102e
 
         File file = createRandomFile("test_project.txt");
 
@@ -488,11 +436,7 @@
 
     @Test
     void testReplaceAndDeleteOrphanedFile2() throws Exception {
-<<<<<<< HEAD
         Annotatable project1 = new ProjectWrapper(client, "ReplaceTest1", "Replace file annotation");
-=======
-        Project project1 = new Project(client, "ReplaceTest1", "Replace file annotation");
->>>>>>> 824b102e
 
         File file = createRandomFile("test_project.txt");
 
