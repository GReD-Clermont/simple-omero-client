/*
 *  Copyright (C) 2020-2024 GReD
 *
 * This program is free software; you can redistribute it and/or modify it under
 * the terms of the GNU General Public License as published by the Free Software
 * Foundation; either version 2 of the License, or (at your option) any later
 * version.
 *
 * This program is distributed in the hope that it will be useful, but WITHOUT
 * ANY WARRANTY; without even the implied warranty of MERCHANTABILITY or FITNESS
 * FOR A PARTICULAR PURPOSE. See the GNU General Public License for more details.
 *
 * You should have received a copy of the GNU General Public License along with
 * this program; if not, write to the Free Software Foundation, Inc., 51 Franklin
 * Street, Fifth Floor, Boston, MA 02110-1301, USA.
 */

package fr.igred.omero.client;


import fr.igred.omero.exception.AccessException;
import fr.igred.omero.exception.ExceptionHandler;
import fr.igred.omero.exception.ServiceException;
import fr.igred.omero.meta.ExperimenterWrapper;
import ome.formats.OMEROMetadataStoreClient;
import omero.api.IQueryPrx;
import omero.gateway.Gateway;
import omero.gateway.LoginCredentials;
import omero.gateway.SecurityContext;
import omero.gateway.exception.DSOutOfServiceException;
import omero.gateway.facility.AdminFacility;
import omero.gateway.facility.BrowseFacility;
import omero.gateway.facility.DataManagerFacility;
import omero.gateway.facility.MetadataFacility;
import omero.gateway.facility.ROIFacility;
import omero.gateway.facility.TablesFacility;
import omero.gateway.model.ExperimenterData;
import omero.log.SimpleLogger;
import omero.model.FileAnnotationI;
import omero.model.IObject;

import java.util.Arrays;
import java.util.List;
import java.util.concurrent.ExecutionException;
import java.util.concurrent.atomic.AtomicInteger;
import java.util.concurrent.locks.Lock;
import java.util.concurrent.locks.ReentrantLock;
import java.util.stream.Collectors;

import static fr.igred.omero.exception.ExceptionHandler.call;


/**
 * Basic class, contains the gateway, the security context, and multiple facilities.
 * <p>
 * Allows the user to connect to OMERO and browse through all the data accessible to the user.
 */
<<<<<<< HEAD
public abstract class GatewayWrapper implements Browser{
=======
public abstract class GatewayWrapper extends BrowserWrapper {
>>>>>>> f0ebb852

    /** Number of requested import stores */
    private final AtomicInteger storeUses = new AtomicInteger(0);

    /** Import store lock */
    private final Lock storeLock = new ReentrantLock(true);

    /** Gateway linking the code to OMERO, only linked to one group. */
    private Gateway gateway;

    /** Security context of the user, contains the permissions of the user in this group. */
    private SecurityContext ctx;

    /** User */
    private ExperimenterWrapper user;


    /**
     * Abstract constructor of the GatewayWrapper class.
     * <p> Null arguments will be replaced with default empty objects.
     *
     * @param gateway The Gateway.
     * @param ctx     The Security Context.
     * @param user    The connected user.
     */
    protected GatewayWrapper(Gateway gateway, SecurityContext ctx, ExperimenterWrapper user) {
        this.gateway = gateway != null ? gateway : new Gateway(new SimpleLogger());
        this.user    = user != null ? user : new ExperimenterWrapper(new ExperimenterData());
        this.ctx     = ctx != null ? ctx : new SecurityContext(-1);
    }


    /**
     * Returns the Gateway.
     *
     * @return The Gateway.
     */
    public Gateway getGateway() {
        return gateway;
    }


    /**
     * Retrieves the shared import store in a thread-safe way.
     *
     * @throws DSOutOfServiceException If the connection is broken, or not logged in.
     */
    private OMEROMetadataStoreClient getImportStoreLocked()
    throws DSOutOfServiceException {
        storeLock.lock();
        try {
            return gateway.getImportStore(ctx);
        } finally {
            storeLock.unlock();
        }
    }


    /**
     * Closes the import store in a thread-safe manner.
     */
    private void closeImportStoreLocked() {
        if (storeLock.tryLock()) {
            try {
                gateway.closeImport(ctx, null);
            } finally {
                storeLock.unlock();
            }
        }
    }


    /**
     * Returns the current user.
     *
     * @return The current user.
     */
    @Override
    public ExperimenterWrapper getUser() {
        return user;
    }


    /**
     * Contains the permissions of the user in the group.
     *
     * @return the {@link SecurityContext} of the user.
     */
    @Override
    public SecurityContext getCtx() {
        return ctx;
    }


    /**
     * Gets the user id.
     *
     * @return The user ID.
     */
    public long getId() {
        return user.getId();
    }


    /**
     * Gets the current group ID.
     *
     * @return The group ID.
     */
    public long getCurrentGroupId() {
        return ctx.getGroupID();
    }


    /**
     * Get the ID of the current session
     *
     * @return See above
     *
     * @throws ServiceException If the connection is broken, or not logged in
     */
    public String getSessionId() throws ServiceException {
        return ExceptionHandler.of(gateway,
                                   g -> g.getSessionId(user.asDataObject()))
                               .rethrow(DSOutOfServiceException.class,
                                        ServiceException::new,
                                        "Could not retrieve session ID")
                               .get();
    }


    /**
     * Check if the client is still connected to the server
     *
     * @return See above.
     */
    public boolean isConnected() {
        return gateway.isConnected();
    }


    /**
     * Connects to OMERO using a session ID.
     *
     * @param hostname  Name of the host.
     * @param port      Port used by OMERO.
     * @param sessionId The session ID.
     *
     * @throws ServiceException Cannot connect to OMERO.
     */
    public void connect(String hostname, int port, String sessionId)
    throws ServiceException {
        connect(new LoginCredentials(sessionId, sessionId, hostname, port));
    }


    /**
     * Connects the user to OMERO.
     * <p> Uses the argument to connect to the gateway.
     * <p> Connects to the group specified in the argument.
     *
     * @param hostname Name of the host.
     * @param port     Port used by OMERO.
     * @param username Username of the user.
     * @param password Password of the user.
     * @param groupID  ID of the group to connect.
     *
     * @throws ServiceException Cannot connect to OMERO.
     */
    public void connect(String hostname, int port, String username, char[] password, Long groupID)
    throws ServiceException {
        LoginCredentials cred = new LoginCredentials(username,
                                                     String.valueOf(password),
                                                     hostname,
                                                     port);
        cred.setGroupID(groupID);
        connect(cred);
    }


    /**
     * Connects the user to OMERO.
     * <p> Uses the argument to connect to the gateway.
     * <p> Connects to the default group of the user.
     *
     * @param hostname Name of the host.
     * @param port     Port used by OMERO.
     * @param username Username of the user.
     * @param password Password of the user.
     *
     * @throws ServiceException Cannot connect to OMERO.
     */
    public void connect(String hostname, int port, String username, char[] password)
    throws ServiceException {
        connect(new LoginCredentials(username,
                                     String.valueOf(password),
                                     hostname,
                                     port));
    }


    /**
     * Connects the user to OMERO. Gets the SecurityContext and the BrowseFacility.
     *
     * @param cred User credential.
     *
     * @throws ServiceException Cannot connect to OMERO.
     */
    public void connect(LoginCredentials cred) throws ServiceException {
        disconnect();

        try {
            this.user = new ExperimenterWrapper(gateway.connect(cred));
        } catch (DSOutOfServiceException oos) {
            throw new ServiceException(oos, oos.getConnectionStatus());
        }
        this.ctx = new SecurityContext(user.getGroupId());
        this.ctx.setExperimenter(this.user.asDataObject());
        this.ctx.setServerInformation(cred.getServer());
    }


    /**
     * Disconnects the user
     */
    public void disconnect() {
        if (isConnected()) {
            boolean sudo = ctx.isSudo();
            storeUses.set(0);
            closeImport();
            user = new ExperimenterWrapper(new ExperimenterData());
            ctx  = new SecurityContext(-1);
            ctx.setExperimenter(user.asDataObject());
            if (sudo) {
                gateway = new Gateway(gateway.getLogger());
            } else {
                gateway.disconnect();
            }
        }
    }


    /**
     * Change the current group used by the current user;
     *
     * @param groupId The group ID.
     */
    public void switchGroup(long groupId) {
        boolean sudo = ctx.isSudo();
        ctx = new SecurityContext(groupId);
        ctx.setExperimenter(user.asDataObject());
        if (sudo) {
            ctx.sudo();
        }
    }


    /**
     * Gets the {@link BrowseFacility} used to access the data from OMERO.
     *
     * @return See above.
     *
     * @throws ExecutionException A Facility can't be retrieved or instantiated.
     */
    @Override
    public BrowseFacility getBrowseFacility() throws ExecutionException {
        return gateway.getFacility(BrowseFacility.class);
    }


    /**
     * Returns the {@link IQueryPrx} used to find objects on OMERO.
     *
     * @return See above.
     *
     * @throws ServiceException Cannot connect to OMERO.
     * @throws AccessException  Cannot access data.
     */
    @Override
    public IQueryPrx getQueryService()
    throws ServiceException, AccessException {
        return call(gateway,
                    g -> g.getQueryService(ctx),
                    "Could not retrieve Query Service");
    }


    /**
     * Gets the {@link MetadataFacility} used to retrieve annotations from OMERO.
     *
     * @return See above.
     *
     * @throws ExecutionException If the MetadataFacility can't be retrieved or instantiated.
     */
    @Override
    public MetadataFacility getMetadata() throws ExecutionException {
        return gateway.getFacility(MetadataFacility.class);
    }


    /**
     * Gets the {@link DataManagerFacility} to handle/write data on OMERO. A
     *
     * @return See above.
     *
     * @throws ExecutionException If the DataManagerFacility can't be retrieved or instantiated.
     */
    public DataManagerFacility getDm() throws ExecutionException {
        return gateway.getFacility(DataManagerFacility.class);
    }


    /**
     * Gets the {@link ROIFacility} used to manipulate ROIs from OMERO.
     *
     * @return See above.
     *
     * @throws ExecutionException If the ROIFacility can't be retrieved or instantiated.
     */
    public ROIFacility getRoiFacility() throws ExecutionException {
        return gateway.getFacility(ROIFacility.class);
    }


    /**
     * Gets the {@link TablesFacility} used to manipulate tables on OMERO.
     *
     * @return See above.
     *
     * @throws ExecutionException If the TablesFacility can't be retrieved or instantiated.
     */
    public TablesFacility getTablesFacility() throws ExecutionException {
        return gateway.getFacility(TablesFacility.class);
    }


    /**
     * Gets the {@link AdminFacility} to use admin specific function.
     *
     * @return See above.
     *
     * @throws ExecutionException If the AdminFacility can't be retrieved or instantiated.
     */
    public AdminFacility getAdminFacility() throws ExecutionException {
        return gateway.getFacility(AdminFacility.class);
    }


    /**
     * Creates or recycles the import store.
     *
     * @return See above.
     *
     * @throws ServiceException Cannot connect to OMERO.
     */
    public OMEROMetadataStoreClient getImportStore() throws ServiceException {
        storeUses.incrementAndGet();
        return ExceptionHandler.of(this, GatewayWrapper::getImportStoreLocked)
                               .rethrow(DSOutOfServiceException.class,
                                        ServiceException::new,
                                        "Could not retrieve import store")
                               .get();
    }


    /**
     * Closes the import store.
     */
    public void closeImport() {
        int remainingStores = storeUses.decrementAndGet();
        if (remainingStores <= 0) {
            closeImportStoreLocked();
        }
    }


    /**
     * Saves an object on OMERO.
     *
     * @param object The OMERO object.
     *
     * @return The saved OMERO object
     *
     * @throws ServiceException   Cannot connect to OMERO.
     * @throws AccessException    Cannot access data.
     * @throws ExecutionException A Facility can't be retrieved or instantiated.
     */
    public IObject save(IObject object)
    throws ServiceException, AccessException, ExecutionException {
        return call(getDm(),
                    d -> d.saveAndReturnObject(ctx, object),
                    "Cannot save object");
    }


    /**
     * Deletes an object from OMERO.
     *
     * @param object The OMERO object.
     *
     * @throws ServiceException     Cannot connect to OMERO.
     * @throws AccessException      Cannot access data.
     * @throws ExecutionException   A Facility can't be retrieved or instantiated.
     * @throws InterruptedException If block(long) does not return.
     */
    public void delete(IObject object)
    throws ServiceException, AccessException, ExecutionException, InterruptedException {
        final long wait = 500L;
        ExceptionHandler.ofConsumer(getDm(),
                                    d -> d.delete(ctx, object).loop(10, wait))
                        .rethrow(InterruptedException.class)
                        .handleOMEROException("Cannot delete object")
                        .rethrow();
    }


    /**
     * Deletes multiple objects from OMERO.
     *
     * @param objects The OMERO objects.
     *
     * @throws ServiceException     Cannot connect to OMERO.
     * @throws AccessException      Cannot access data.
     * @throws ExecutionException   A Facility can't be retrieved or instantiated.
     * @throws InterruptedException If block(long) does not return.
     */
    public void delete(List<IObject> objects)
    throws ServiceException, AccessException, ExecutionException, InterruptedException {
        final long wait = 500L;
        ExceptionHandler.ofConsumer(getDm(),
                                    d -> d.delete(ctx, objects).loop(10, wait))
                        .rethrow(InterruptedException.class)
                        .handleOMEROException("Cannot delete objects")
                        .rethrow();
    }


    /**
     * Deletes a file from OMERO
     *
     * @param id ID of the file to delete.
     *
     * @throws ServiceException     Cannot connect to OMERO.
     * @throws AccessException      Cannot access data.
     * @throws ExecutionException   A Facility can't be retrieved or instantiated.
     * @throws InterruptedException If block(long) does not return.
     */
    public void deleteFile(Long id)
    throws ServiceException, AccessException, ExecutionException, InterruptedException {
        deleteFiles(id);
    }


    /**
     * Deletes files from OMERO.
     *
     * @param ids List of files IDs to delete.
     *
     * @throws ServiceException     Cannot connect to OMERO.
     * @throws AccessException      Cannot access data.
     * @throws ExecutionException   A Facility can't be retrieved or instantiated.
     * @throws InterruptedException If block(long) does not return.
     */
    public void deleteFiles(Long... ids)
    throws ServiceException, AccessException, ExecutionException, InterruptedException {
        List<IObject> files = Arrays.stream(ids)
                                    .map(id -> new FileAnnotationI(id, false))
                                    .collect(Collectors.toList());
        delete(files);
    }


    /**
     * Overridden to return the host name, the group ID, the username and the connection status.
     *
     * @return See above.
     */
    @Override
    public String toString() {
        String host = ctx.getServerInformation() != null ? ctx.getServerInformation().getHost() : "null";
        return String.format("%s{host=%s, groupID=%d, userID=%d, connected=%b}",
                             getClass().getSimpleName(),
                             host,
                             ctx.getGroupID(),
                             user.getId(),
                             gateway.isConnected());
    }

}
<|MERGE_RESOLUTION|>--- conflicted
+++ resolved
@@ -55,11 +55,7 @@
  * <p>
  * Allows the user to connect to OMERO and browse through all the data accessible to the user.
  */
-<<<<<<< HEAD
-public abstract class GatewayWrapper implements Browser{
-=======
 public abstract class GatewayWrapper extends BrowserWrapper {
->>>>>>> f0ebb852
 
     /** Number of requested import stores */
     private final AtomicInteger storeUses = new AtomicInteger(0);
