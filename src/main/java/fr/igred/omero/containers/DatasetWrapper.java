--- conflicted
+++ resolved
@@ -22,12 +22,9 @@
 import fr.igred.omero.RepositoryObjectWrapper;
 import fr.igred.omero.annotations.TagAnnotationWrapper;
 import fr.igred.omero.client.Browser;
-<<<<<<< HEAD
 import fr.igred.omero.client.Client;
+import fr.igred.omero.client.ConnectionHandler;
 import fr.igred.omero.client.DataManager;
-=======
-import fr.igred.omero.client.ConnectionHandler;
->>>>>>> 04a262bf
 import fr.igred.omero.core.ImageWrapper;
 import fr.igred.omero.exception.AccessException;
 import fr.igred.omero.exception.ServiceException;
@@ -378,11 +375,7 @@
      * @throws AccessException    Cannot access data.
      * @throws ExecutionException A Facility can't be retrieved or instantiated.
      */
-<<<<<<< HEAD
     public void addImages(DataManager client, Iterable<? extends ImageWrapper> images)
-=======
-    public void addImages(ConnectionHandler client, Iterable<? extends ImageWrapper> images)
->>>>>>> 04a262bf
     throws ServiceException, AccessException, ExecutionException {
         for (ImageWrapper image : images) {
             addImage(client, image);
@@ -400,11 +393,7 @@
      * @throws AccessException    Cannot access data.
      * @throws ExecutionException A Facility can't be retrieved or instantiated.
      */
-<<<<<<< HEAD
     public void addImage(DataManager client, ImageWrapper image)
-=======
-    public void addImage(ConnectionHandler client, ImageWrapper image)
->>>>>>> 04a262bf
     throws ServiceException, AccessException, ExecutionException {
         DatasetImageLink link = new DatasetImageLinkI();
         link.setChild(image.asDataObject().asImage());
@@ -424,7 +413,7 @@
      * @throws ExecutionException   A Facility can't be retrieved or instantiated.
      * @throws InterruptedException If block(long) does not return.
      */
-    public void removeImage(ConnectionHandler client, ImageWrapper image)
+    public void removeImage(Client client, ImageWrapper image)
     throws ServiceException, AccessException, ExecutionException, InterruptedException {
         removeLink(client, "DatasetImageLink", image.getId());
     }
@@ -500,7 +489,7 @@
      * @throws ExecutionException   A Facility can't be retrieved or instantiated.
      * @throws InterruptedException If block(long) does not return.
      */
-    public List<ImageWrapper> replaceImages(ConnectionHandler client,
+    public List<ImageWrapper> replaceImages(Client client,
                                             Collection<? extends ImageWrapper> oldImages,
                                             ImageWrapper newImage)
     throws AccessException, ServiceException, ExecutionException, InterruptedException {
@@ -545,7 +534,7 @@
      * @throws ExecutionException   A Facility can't be retrieved or instantiated.
      * @throws InterruptedException If block(long) does not return.
      */
-    public List<Long> importAndReplaceImages(ConnectionHandler client, String path, ReplacePolicy policy)
+    public List<Long> importAndReplaceImages(Client client, String path, ReplacePolicy policy)
     throws ServiceException, AccessException, IOException, ExecutionException, InterruptedException {
         List<Long> ids    = importImage(client, path);
         Long[]     newIds = ids.toArray(LONGS);
@@ -596,7 +585,7 @@
      * @throws ExecutionException   A Facility can't be retrieved or instantiated.
      * @throws InterruptedException If block(long) does not return.
      */
-    public List<Long> importAndReplaceImages(ConnectionHandler client, String path)
+    public List<Long> importAndReplaceImages(Client client, String path)
     throws ServiceException, AccessException, IOException, ExecutionException, InterruptedException {
         return importAndReplaceImages(client, path, ReplacePolicy.UNLINK);
     }
