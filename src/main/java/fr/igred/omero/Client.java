/*
 *  Copyright (C) 2020-2023 GReD
 *
 * This program is free software; you can redistribute it and/or modify it under
 * the terms of the GNU General Public License as published by the Free Software
 * Foundation; either version 2 of the License, or (at your option) any later
 * version.
 *
 * This program is distributed in the hope that it will be useful, but WITHOUT
 * ANY WARRANTY; without even the implied warranty of MERCHANTABILITY or FITNESS
 * FOR A PARTICULAR PURPOSE. See the GNU General Public License for more details.
 *
 * You should have received a copy of the GNU General Public License along with
 * this program; if not, write to the Free Software Foundation, Inc., 51 Franklin
 * Street, Fifth Floor, Boston, MA 02110-1301, USA.
 */

package fr.igred.omero;


import fr.igred.omero.annotations.GenericAnnotationWrapper;
import fr.igred.omero.annotations.TableWrapper;
import fr.igred.omero.exception.AccessException;
import fr.igred.omero.exception.ExceptionHandler;
import fr.igred.omero.exception.OMEROServerError;
import fr.igred.omero.exception.ServiceException;
import fr.igred.omero.meta.ExperimenterWrapper;
import fr.igred.omero.meta.GroupWrapper;
import fr.igred.omero.repository.FolderWrapper;
import fr.igred.omero.repository.ImageWrapper;
import fr.igred.omero.repository.ProjectWrapper;
import omero.gateway.Gateway;
import omero.gateway.SecurityContext;
import omero.gateway.exception.DSOutOfServiceException;
import omero.gateway.model.ExperimenterData;
import omero.gateway.model.GroupData;
import omero.model.Experimenter;
import omero.model.ExperimenterGroup;

import java.util.ArrayList;
import java.util.Collection;
import java.util.List;
import java.util.Map;
import java.util.NoSuchElementException;
import java.util.concurrent.ExecutionException;
import java.util.stream.Collectors;

import static fr.igred.omero.GenericObjectWrapper.flatten;


/**
 * Basic class, contains the gateway, the security context, and multiple facilities.
 * <p>
 * Allows the user to connect to OMERO and browse through all the data accessible to the user.
 */
public class Client extends Browser {


    /**
     * Constructor of the Client class. Initializes the gateway.
     */
    public Client() {
        this(null, null, null);
    }


    /**
     * Constructor of the Client class.
     *
     * @param gateway The gateway
     * @param ctx     The security context
     * @param user    The user
     */
    public Client(Gateway gateway, SecurityContext ctx, ExperimenterWrapper user) {
        super(gateway, ctx, user);
    }


    /**
     * Gets all images with the name specified inside projects and datasets with the given names.
     *
     * @param projectName Expected project name.
     * @param datasetName Expected dataset name.
     * @param imageName   Expected image name.
     *
     * @return See above.
     *
     * @throws ServiceException   Cannot connect to OMERO.
     * @throws AccessException    Cannot access data.
     * @throws ExecutionException A Facility can't be retrieved or instantiated.
     */
    @Override
    public List<ImageWrapper> getImages(String projectName, String datasetName, String imageName)
    throws ServiceException, AccessException, ExecutionException {
        List<ProjectWrapper> projects = getProjects(projectName);

        Collection<List<ImageWrapper>> lists = new ArrayList<>(projects.size());
        for (ProjectWrapper project : projects) {
            lists.add(project.getImages(this, datasetName, imageName));
        }

        return flatten(lists);
    }


    /**
     * Gets all images with the specified annotation from OMERO.
     *
     * @param annotation TagAnnotation containing the tag researched.
     *
     * @return See above.
     *
     * @throws ServiceException   Cannot connect to OMERO.
     * @throws AccessException    Cannot access data.
     * @throws OMEROServerError   Server error.
     * @throws ExecutionException A Facility can't be retrieved or instantiated.
     */
    @Override
    public List<ImageWrapper> getImages(GenericAnnotationWrapper<?> annotation)
    throws ServiceException, AccessException, OMEROServerError, ExecutionException {
        return annotation.getImages(this);
    }


    /**
     * @param key Name of the key researched.
     *
     * @return See above.
     *
     * @throws ServiceException   Cannot connect to OMERO.
     * @throws AccessException    Cannot access data.
     * @throws ExecutionException A Facility can't be retrieved or instantiated.
     * @deprecated Gets all images with a certain key
     */
    @Deprecated
    @Override
    public List<ImageWrapper> getImagesKey(String key)
    throws ServiceException, AccessException, ExecutionException {
        List<ImageWrapper> images   = getImages();
        List<ImageWrapper> selected = new ArrayList<>(images.size());
        for (ImageWrapper image : images) {
            Map<String, String> pairsKeyValue = image.getKeyValuePairs(this);
            if (pairsKeyValue.get(key) != null) {
                selected.add(image);
            }
        }

        return selected;
    }


    /**
     * @param key   Name of the key researched.
     * @param value Value associated with the key.
     *
     * @return See above.
     *
     * @throws ServiceException   Cannot connect to OMERO.
     * @throws AccessException    Cannot access data.
     * @throws ExecutionException A Facility can't be retrieved or instantiated.
     * @deprecated Gets all images with a certain key value pair from OMERO
     */
    @Deprecated
    @Override
    public List<ImageWrapper> getImagesPairKeyValue(String key, String value)
    throws ServiceException, AccessException, ExecutionException {
        List<ImageWrapper> images   = getImages();
        List<ImageWrapper> selected = new ArrayList<>(images.size());
        for (ImageWrapper image : images) {
            Map<String, String> pairsKeyValue = image.getKeyValuePairs(this);
            if (pairsKeyValue.get(key) != null && pairsKeyValue.get(key).equals(value)) {
                selected.add(image);
            }
        }
        return selected;
    }


    /**
     * Deletes multiple objects from OMERO.
     *
     * @param objects The OMERO object.
     *
     * @throws ServiceException     Cannot connect to OMERO.
     * @throws AccessException      Cannot access data.
     * @throws ExecutionException   A Facility can't be retrieved or instantiated.
     * @throws OMEROServerError     Server error.
     * @throws InterruptedException If block(long) does not return.
     */
    public void delete(Collection<? extends GenericObjectWrapper<?>> objects)
    throws ServiceException, AccessException, ExecutionException, OMEROServerError, InterruptedException {
        for (GenericObjectWrapper<?> object : objects) {
            if (object instanceof FolderWrapper) {
                ((FolderWrapper) object).unlinkAllROIs(this);
            }
        }
        if (!objects.isEmpty()) {
            delete(objects.stream().map(GenericObjectWrapper::asIObject).collect(Collectors.toList()));
        }
    }


    /**
     * Deletes an object from OMERO.
     * <p> Make sure a folder is loaded before deleting it.
     *
     * @param object The OMERO object.
     *
     * @throws ServiceException     Cannot connect to OMERO.
     * @throws AccessException      Cannot access data.
     * @throws ExecutionException   A Facility can't be retrieved or instantiated.
     * @throws OMEROServerError     Server error.
     * @throws InterruptedException If block(long) does not return.
     */
    public void delete(GenericObjectWrapper<?> object)
    throws ServiceException, AccessException, ExecutionException, OMEROServerError, InterruptedException {
        if (object instanceof FolderWrapper) {
            ((FolderWrapper) object).unlinkAllROIs(this);
        }
        delete(object.asIObject());
    }


    /**
     * @param table Table to delete.
     *
     * @throws ServiceException         Cannot connect to OMERO.
     * @throws AccessException          Cannot access data.
     * @throws ExecutionException       A Facility can't be retrieved or instantiated.
     * @throws IllegalArgumentException ID not defined.
     * @throws OMEROServerError         Server error.
     * @throws InterruptedException     If block(long) does not return.
     * @deprecated Deletes a table from OMERO.
     */
    @Deprecated
    public void delete(TableWrapper table)
    throws ServiceException, AccessException, ExecutionException, OMEROServerError, InterruptedException {
        deleteTable(table);
    }


    /**
     * Deletes a table from OMERO.
     *
     * @param table Table to delete.
     *
     * @throws ServiceException         Cannot connect to OMERO.
     * @throws AccessException          Cannot access data.
     * @throws ExecutionException       A Facility can't be retrieved or instantiated.
     * @throws IllegalArgumentException ID not defined.
     * @throws OMEROServerError         Server error.
     * @throws InterruptedException     If block(long) does not return.
     */
<<<<<<< HEAD
    @Deprecated
    public void delete(TableWrapper table)
=======
    public void deleteTable(TableWrapper table)
>>>>>>> 7b34d85a
    throws ServiceException, AccessException, ExecutionException, OMEROServerError, InterruptedException {
        deleteFile(table.getId());
    }

    /**
     * Deletes a table from OMERO.
     *
     * @param table Table to delete.
     *
     * @throws ServiceException         Cannot connect to OMERO.
     * @throws AccessException          Cannot access data.
     * @throws ExecutionException       A Facility can't be retrieved or instantiated.
     * @throws IllegalArgumentException ID not defined.
     * @throws OMEROServerError         Server error.
     * @throws InterruptedException     If block(long) does not return.
     */
    public void deleteTable(TableWrapper table)
    throws ServiceException, AccessException, ExecutionException, OMEROServerError, InterruptedException {
        deleteFile(table.getId());
    }


    /**
     * Deletes a table from OMERO.
     *
     * @param tables List of tables to delete.
     *
     * @throws ServiceException         Cannot connect to OMERO.
     * @throws AccessException          Cannot access data.
     * @throws ExecutionException       A Facility can't be retrieved or instantiated.
     * @throws IllegalArgumentException ID not defined.
     * @throws OMEROServerError         Server error.
     * @throws InterruptedException     If block(long) does not return.
     */
    public void deleteTables(List<TableWrapper> tables)
    throws ServiceException, AccessException, ExecutionException, OMEROServerError, InterruptedException {
        deleteFiles(tables.stream().map(TableWrapper::getId).collect(Collectors.toList()));
    }


    /**
     * Deletes tables from OMERO.
     *
     * @param tables List of tables to delete.
     *
     * @throws ServiceException         Cannot connect to OMERO.
     * @throws AccessException          Cannot access data.
     * @throws ExecutionException       A Facility can't be retrieved or instantiated.
     * @throws IllegalArgumentException ID not defined.
     * @throws OMEROServerError         Server error.
     * @throws InterruptedException     If block(long) does not return.
     */
    public void deleteTables(Collection<? extends TableWrapper> tables)
    throws ServiceException, AccessException, ExecutionException, OMEROServerError, InterruptedException {
        deleteFiles(tables.stream().map(TableWrapper::getId).toArray(Long[]::new));
    }


    /**
     * Returns the user which matches the username.
     *
     * @param username The name of the user.
     *
     * @return The user matching the username, or null if it does not exist.
     *
     * @throws ServiceException       Cannot connect to OMERO.
     * @throws AccessException        Cannot access data.
     * @throws ExecutionException     A Facility can't be retrieved or instantiated.
     * @throws NoSuchElementException The requested user does not exist.
     */
    public ExperimenterWrapper getUser(String username)
    throws ExecutionException, ServiceException, AccessException {
        ExperimenterData experimenter = ExceptionHandler.of(getAdminFacility(),
                                                            a -> a.lookupExperimenter(getCtx(), username))
                                                        .handleServiceOrAccess("Cannot retrieve user: " + username)
                                                        .get();
        if (experimenter != null) {
            return new ExperimenterWrapper(experimenter);
        } else {
            throw new NoSuchElementException(String.format("User not found: %s", username));
        }
    }

    /**
     * Returns the user which matches the user ID.
     *
     * @param userId The ID of the user.
     *
     * @return The user matching the user ID, or null if it does not exist.
     *
     * @throws DSOutOfServiceException
     * @throws AccessException
     * @throws ExecutionException
     */
    public ExperimenterWrapper getUser(long userId)
    throws DSOutOfServiceException, AccessException, ExecutionException {
        Experimenter user = ExceptionHandler.of(getGateway().getAdminService(getCtx()), a -> a.getExperimenter(userId))
                                            .handleServiceOrAccess("Cannot retrieve user: " + userId)
                                            .get();

        if (user != null) {
            return getUser(user.getOmeName().getValue());
        } else {
            throw new NoSuchElementException(String.format("User not found: %d", userId));
        }
    }

    /**
     * Returns the group which matches the name.
     *
     * @param groupName The name of the group.
     *
     * @return The group with the appropriate name, if it exists.
     *
     * @throws ServiceException       Cannot connect to OMERO.
     * @throws AccessException        Cannot access data.
     * @throws ExecutionException     A Facility can't be retrieved or instantiated.
     * @throws NoSuchElementException The requested group does not exist.
     */
    public GroupWrapper getGroup(String groupName)
    throws ExecutionException, ServiceException, AccessException {
        GroupData group = ExceptionHandler.of(getAdminFacility(), a -> a.lookupGroup(getCtx(), groupName))
                                          .handleServiceOrAccess("Cannot retrieve group: " + groupName)
                                          .get();
        if (group != null) {
            return new GroupWrapper(group);
        } else {
            throw new NoSuchElementException(String.format("Group not found: %s", groupName));
        }
    }


    /**
     * Returns the group which matches the group ID.
     *
     * @param groupId The ID of the group.
     *
     * @return The group with the appropriate group ID, if it exists.
     *
     * @throws ServiceException       Cannot connect to OMERO.
     * @throws AccessException        Cannot access data.
     * @throws ExecutionException     A Facility can't be retrieved or instantiated.
     * @throws NoSuchElementException The requested group does not exist.
     */
    public GroupWrapper getGroup(long groupId)
    throws DSOutOfServiceException, AccessException, ExecutionException {
        ExperimenterGroup group = ExceptionHandler.of(getGateway().getAdminService(getCtx()), a->a.getGroup(groupId))
                                                  .handleServiceOrAccess("Cannot retrieve group: " + groupId)
                                                  .get();

        if (group != null) {
            return getGroup(group.getName().getValue());
        } else {
            throw new NoSuchElementException(String.format("Group not found: %d", groupId));
        }
    }


    /**
     * List of all groups to which the specified user belongs
     *
     * @param userId The ID of the user
     *
     * @return the list of groups
     *
     * @throws DSOutOfServiceException
     * @throws AccessException
     */
    public List<GroupWrapper> getAllAvailableGroups(long userId)
    throws DSOutOfServiceException, AccessException {

        List<ExperimenterGroup> groups = ExceptionHandler.of(getGateway().getAdminService(getCtx()), a -> a.containedGroups(userId))
                                                         .handleServiceOrAccess("Cannot retrieve available groups from user : " + userId)
                                                         .get();

        if (groups != null && !groups.isEmpty()) {
            List<GroupWrapper> groupWrappers = new ArrayList<>();
            groups.forEach(e-> {
                try {
                    groupWrappers.add(getGroup(e.getName().getValue()));
                } catch (ExecutionException | ServiceException | AccessException ex) {
                    throw new RuntimeException(ex);
                }
            });

            return groupWrappers;
        } else {
            throw new NoSuchElementException(String.format("Groups not found for user: %d", userId));
        }
    }

    /**
     * Gets the client associated with the username in the parameters. The user calling this function needs to have
     * administrator rights. All action realized with the client returned will be considered as his.
     *
     * @param username Username of user.
     *
     * @return The client corresponding to the new user.
     *
     * @throws ServiceException       Cannot connect to OMERO.
     * @throws AccessException        Cannot access data.
     * @throws ExecutionException     A Facility can't be retrieved or instantiated.
     * @throws NoSuchElementException The requested user does not exist.
     */
    public Client sudoGetUser(String username) throws ServiceException, AccessException, ExecutionException {
        ExperimenterWrapper sudoUser = getUser(username);

        SecurityContext context = new SecurityContext(sudoUser.getDefaultGroup().getId());
        context.setExperimenter(sudoUser.asDataObject());
        context.sudo();

        return new Client(this.getGateway(), context, sudoUser);
    }

}<|MERGE_RESOLUTION|>--- conflicted
+++ resolved
@@ -251,28 +251,7 @@
      * @throws OMEROServerError         Server error.
      * @throws InterruptedException     If block(long) does not return.
      */
-<<<<<<< HEAD
-    @Deprecated
-    public void delete(TableWrapper table)
-=======
-    public void deleteTable(TableWrapper table)
->>>>>>> 7b34d85a
-    throws ServiceException, AccessException, ExecutionException, OMEROServerError, InterruptedException {
-        deleteFile(table.getId());
-    }
-
-    /**
-     * Deletes a table from OMERO.
-     *
-     * @param table Table to delete.
-     *
-     * @throws ServiceException         Cannot connect to OMERO.
-     * @throws AccessException          Cannot access data.
-     * @throws ExecutionException       A Facility can't be retrieved or instantiated.
-     * @throws IllegalArgumentException ID not defined.
-     * @throws OMEROServerError         Server error.
-     * @throws InterruptedException     If block(long) does not return.
-     */
+
     public void deleteTable(TableWrapper table)
     throws ServiceException, AccessException, ExecutionException, OMEROServerError, InterruptedException {
         deleteFile(table.getId());
